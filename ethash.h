--- conflicted
+++ resolved
@@ -43,13 +43,13 @@
 #endif
 
 typedef struct ethash_params {
-    uint64_t full_size;               // Size of full data set (in bytes, multiple of mix size (128)).
-    uint64_t cache_size;              // Size of compute cache (in bytes, multiple of node size (64)).
+	uint64_t full_size;               // Size of full data set (in bytes, multiple of mix size (128)).
+	uint64_t cache_size;              // Size of compute cache (in bytes, multiple of node size (64)).
 } ethash_params;
 
 typedef struct ethash_return_value {
-    uint8_t result[32];
-    uint8_t mix_hash[32];
+	uint8_t result[32];
+	uint8_t mix_hash[32];
 } ethash_return_value;
 
 uint64_t ethash_get_datasize(const uint32_t block_number);
@@ -57,12 +57,12 @@
 
 // initialize the parameters
 static inline void ethash_params_init(ethash_params *params, const uint32_t block_number) {
-    params->full_size = ethash_get_datasize(block_number);
-    params->cache_size = ethash_get_cachesize(block_number);
+	params->full_size = ethash_get_datasize(block_number);
+	params->cache_size = ethash_get_cachesize(block_number);
 }
 
 typedef struct ethash_cache {
-    void *mem;
+	void *mem;
 } ethash_cache;
 
 void ethash_mkcache(ethash_cache *cache, ethash_params const *params, const uint8_t seed[32]);
@@ -72,48 +72,51 @@
 void ethash_get_seedhash(uint8_t seedhash[32], const uint32_t block_number);
 
 static inline void ethash_prep_light(void *cache, ethash_params const *params, const uint8_t seed[32]) {
-    ethash_cache c;
-    c.mem = cache;
-    ethash_mkcache(&c, params, seed);
+	ethash_cache c;
+	c.mem = cache;
+	ethash_mkcache(&c, params, seed);
 }
 
 static inline void ethash_compute_light(ethash_return_value *ret, void const *cache, ethash_params const *params, const uint8_t header_hash[32], const uint64_t nonce) {
-    ethash_cache c;
-    c.mem = (void *) cache;
-    ethash_light(ret, &c, params, header_hash, nonce);
+	ethash_cache c;
+	c.mem = (void *) cache;
+	ethash_light(ret, &c, params, header_hash, nonce);
 }
 
 static inline void ethash_prep_full(void *full, ethash_params const *params, void const *cache) {
-    ethash_cache c;
-    c.mem = (void *) cache;
-    ethash_compute_full_data(full, params, &c);
+	ethash_cache c;
+	c.mem = (void *) cache;
+	ethash_compute_full_data(full, params, &c);
 }
 
 static inline void ethash_compute_full(ethash_return_value *ret, void const *full, ethash_params const *params, const uint8_t header_hash[32], const uint64_t nonce) {
-    ethash_full(ret, full, params, header_hash, nonce);
+	ethash_full(ret, full, params, header_hash, nonce);
 }
 
-// Returns if hash is less than or equal to difficulty
-static inline int ethash_check_difficulty(
-        const uint8_t hash[32],
-        const uint8_t difficulty[32]) {
-    // Difficulty is big endian
-    for (int i = 0; i < 32; i++) {
-        if (hash[i] == difficulty[i]) continue;
-		return hash[i] < difficulty[i];
-    }
-<<<<<<< HEAD
+/// @brief Compare two s256-bit big-endian values.
+/// @returns 1 if @a a is less than or equal to @a b, 0 otherwise.
+/// Both parameters are 256-bit big-endian values.
+static inline int ethash_leq_be256(const uint8_t a[32], const uint8_t b[32]) {
+	// Boundary is big endian
+	for (int i = 0; i < 32; i++) {
+		if (a[i] == b[i])
+			continue;
+		return a[i] < b[i];
+	}
 	return 1;
-=======
-    return 1;
->>>>>>> 206bfe29
 }
 
-int ethash_quick_check_difficulty(
-        const uint8_t header_hash[32],
-        const uint64_t nonce,
-        const uint8_t mix_hash[32],
-        const uint8_t difficulty[32]);
+/// Perofrms a cursory check on the validity of the nonce.
+/// @returns 1 if the nonce may possibly be valid for the given header_hash & boundary.
+/// @p boundary equivalent to 2 ^ 256 / block_difficulty, represented as a 256-bit big-endian.
+int ethash_preliminary_check_boundary(
+	const uint8_t header_hash[32],
+	const uint64_t nonce,
+	const uint8_t mix_hash[32],
+	const uint8_t boundary[32]);
+
+#define ethash_quick_check_difficulty ethash_preliminary_check_boundary
+#define ethash_check_difficulty ethash_leq_be256
 
 #ifdef __cplusplus
 }
