--- conflicted
+++ resolved
@@ -781,17 +781,12 @@
 					auto mp = f.miningProgress();
 					f.resetMiningProgress();
 					if (current)
-<<<<<<< HEAD
 					{
-						minelog << "Mining on" << current.header << f.getSolutionStats();
-						minelog << mp;
+						minelog << mp << f.getSolutionStats();
 #if ETH_DBUS
 						dbusint.send(toString(mp).c_str());
 #endif
 					}
-=======
-						minelog << mp << f.getSolutionStats();
->>>>>>> 1a81f3bd
 					else
 						minelog << "Waiting for work package...";
 
@@ -932,15 +927,10 @@
 				{
 					if (client.current())
 					{
-<<<<<<< HEAD
-						minelog << "Mining on" << client.currentHeaderHash() << f.getSolutionStats();
-						minelog << mp;
+						minelog << mp << f.getSolutionStats();
 #if ETH_DBUS
 						dbusint.send(toString(mp).c_str());
 #endif
-=======
-						minelog << mp << f.getSolutionStats();
->>>>>>> 1a81f3bd
 					}
 					else
 					{
@@ -984,15 +974,10 @@
 				{
 					if (client.current())
 					{
-<<<<<<< HEAD
-						minelog << "Mining on" << client.currentHeaderHash() << f.getSolutionStats();
-						minelog << mp;
+						minelog << mp << f.getSolutionStats();
 #if ETH_DBUS
 						dbusint.send(toString(mp).c_str());
 #endif
-=======
-						minelog << mp << f.getSolutionStats();
->>>>>>> 1a81f3bd
 					}
 					else if (client.waitState() == MINER_WAIT_STATE_WORK)
 					{
