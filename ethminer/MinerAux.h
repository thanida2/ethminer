--- conflicted
+++ resolved
@@ -657,12 +657,8 @@
 			<< " OpenCL configuration:" << endl
 			<< "    --cl-kernel <n>  Use a different OpenCL kernel (default: use stable kernel)" << endl
 			<< "        0: stable kernel" << endl
-<<<<<<< HEAD
-			<< "        1: unstable kernel" << endl
-			<< "        2: experimental kernel" << endl
-=======
 			<< "        1: experimental kernel" << endl
->>>>>>> c8abb905
+			<< "        2: binary kernel" << endl
 			<< "    --cl-local-work Set the OpenCL local work size. Default is " << CLMiner::c_defaultLocalWorkSize << endl
 			<< "    --cl-global-work Set the OpenCL global work size as a multiple of the local work size. Default is " << CLMiner::c_defaultGlobalWorkSizeMultiplier << " * " << CLMiner::c_defaultLocalWorkSize << endl
 			<< "        You may also specify auto for optimal Radeon value based on configuration." << endl
