/*
	This file is part of cpp-ethereum.

	cpp-ethereum is free software: you can redistribute it and/or modify
	it under the terms of the GNU General Public License as published by
	the Free Software Foundation, either version 3 of the License, or
	(at your option) any later version.

	cpp-ethereum is distributed in the hope that it will be useful,
	but WITHOUT ANY WARRANTY; without even the implied warranty of
	MERCHANTABILITY or FITNESS FOR A PARTICULAR PURPOSE.  See the
	GNU General Public License for more details.

	You should have received a copy of the GNU General Public License
	along with cpp-ethereum.  If not, see <http://www.gnu.org/licenses/>.
*/
/** @file Network.h
 * @author Alex Leverington <nessence@gmail.com>
 * @author Gav Wood <i@gavwood.com>
 * @date 2014
 */

#pragma once

#include <memory>
#include <vector>
#include <deque>
#include <array>
#include <libdevcore/RLP.h>
#include <libdevcore/Guards.h>
#include "Common.h"
namespace ba = boost::asio;
namespace bi = ba::ip;

namespace dev
{
namespace p2p
{

struct NetworkPreferences
{
	// Default Network Preferences
	NetworkPreferences(unsigned short lp = 30303): listenPort(lp) {}
	
	// Network Preferences with specific Listen IP
	NetworkPreferences(std::string l, unsigned short lp = 30303, bool u = true): publicIPAddress(), listenIPAddress(l), listenPort(lp), traverseNAT(u) {}
	
	// Network Preferences with intended Public IP
	NetworkPreferences(std::string publicIP, std::string l = std::string(), unsigned short lp = 30303, bool u = true): publicIPAddress(publicIP), listenIPAddress(l), listenPort(lp), traverseNAT(u) { if (!publicIPAddress.empty() && !isPublicAddress(publicIPAddress)) BOOST_THROW_EXCEPTION(InvalidPublicIPAddress()); }

	std::string publicIPAddress;
	std::string listenIPAddress;
	unsigned short listenPort = 30303;
	bool traverseNAT = true;
};

/**
 * @brief Network Class
 * Static network operations and interface(s).
 */
class Network
{
public:
	/// @returns public and private interface addresses
	static std::set<bi::address> getInterfaceAddresses();
	
	/// Try to bind and listen on _listenPort, else attempt net-allocated port.
	static int tcp4Listen(bi::tcp::acceptor& _acceptor, NetworkPreferences const& _netPrefs);

	/// Return public endpoint of upnp interface. If successful o_upnpifaddr will be a private interface address and endpoint will contain public address and port.
<<<<<<< HEAD
	static bi::tcp::endpoint traverseNAT(std::set<bi::address> const& _ifAddresses, unsigned short _listenPort, bi::address& o_upnpifaddr);
	
	/// Resolve "host:port" string as TCP endpoint. Returns unspecified endpoint on failure.
	static bi::tcp::endpoint resolveHost(std::string const& _host);
=======
	static bi::tcp::endpoint traverseNAT(std::vector<bi::address> const& _ifAddresses, unsigned short _listenPort, bi::address& o_upnpInterfaceAddr);
>>>>>>> 9a69198a
};
	
}
}<|MERGE_RESOLUTION|>--- conflicted
+++ resolved
@@ -68,14 +68,10 @@
 	static int tcp4Listen(bi::tcp::acceptor& _acceptor, NetworkPreferences const& _netPrefs);
 
 	/// Return public endpoint of upnp interface. If successful o_upnpifaddr will be a private interface address and endpoint will contain public address and port.
-<<<<<<< HEAD
-	static bi::tcp::endpoint traverseNAT(std::set<bi::address> const& _ifAddresses, unsigned short _listenPort, bi::address& o_upnpifaddr);
+	static bi::tcp::endpoint traverseNAT(std::set<bi::address> const& _ifAddresses, unsigned short _listenPort, bi::address& o_upnpInterfaceAddr);
 	
 	/// Resolve "host:port" string as TCP endpoint. Returns unspecified endpoint on failure.
 	static bi::tcp::endpoint resolveHost(std::string const& _host);
-=======
-	static bi::tcp::endpoint traverseNAT(std::vector<bi::address> const& _ifAddresses, unsigned short _listenPort, bi::address& o_upnpInterfaceAddr);
->>>>>>> 9a69198a
 };
 	
 }
