/*
	This file is part of cpp-ethereum.

	cpp-ethereum is free software: you can redistribute it and/or modify
	it under the terms of the GNU General Public License as published by
	the Free Software Foundation, either version 3 of the License, or
	(at your option) any later version.

	cpp-ethereum is distributed in the hope that it will be useful,
	but WITHOUT ANY WARRANTY; without even the implied warranty of
	MERCHANTABILITY or FITNESS FOR A PARTICULAR PURPOSE.  See the
	GNU General Public License for more details.

	You should have received a copy of the GNU General Public License
	along with cpp-ethereum.  If not, see <http://www.gnu.org/licenses/>.
*/
/** @file BlockChain.cpp
 * @author Gav Wood <i@gavwood.com>
 * @date 2014
 */

#include "BlockChain.h"

#if ETH_PROFILING_GPERF
#include <gperftools/profiler.h>
#endif

#include <boost/timer.hpp>
#include <boost/filesystem.hpp>
#include <test/JsonSpiritHeaders.h>
#include <libdevcore/Common.h>
#include <libdevcore/Assertions.h>
#include <libdevcore/RLP.h>
#include <libdevcore/StructuredLogger.h>
#include <libdevcore/FileSystem.h>
#include <libethcore/Exceptions.h>
#include <libethcore/EthashAux.h>
#include <libethcore/ProofOfWork.h>
#include <libethcore/BlockInfo.h>
#include <libethcore/Params.h>
#include <liblll/Compiler.h>
#include "GenesisInfo.h"
#include "State.h"
#include "Defaults.h"

using namespace std;
using namespace dev;
using namespace dev::eth;
namespace js = json_spirit;

#define ETH_CATCH 1
#define ETH_TIMED_IMPORTS 1

#ifdef _WIN32
const char* BlockChainDebug::name() { return EthBlue "8" EthWhite " <>"; }
const char* BlockChainWarn::name() { return EthBlue "8" EthOnRed EthBlackBold " X"; }
const char* BlockChainNote::name() { return EthBlue "8" EthBlue " i"; }
const char* BlockChainChat::name() { return EthBlue "8" EthWhite " o"; }
#else
const char* BlockChainDebug::name() { return EthBlue "☍" EthWhite " ◇"; }
const char* BlockChainWarn::name() { return EthBlue "☍" EthOnRed EthBlackBold " ✘"; }
const char* BlockChainNote::name() { return EthBlue "☍" EthBlue " ℹ"; }
const char* BlockChainChat::name() { return EthBlue "☍" EthWhite " ◌"; }
#endif

std::ostream& dev::eth::operator<<(std::ostream& _out, BlockChain const& _bc)
{
	string cmp = toBigEndianString(_bc.currentHash());
	auto it = _bc.m_blocksDB->NewIterator(_bc.m_readOptions);
	for (it->SeekToFirst(); it->Valid(); it->Next())
		if (it->key().ToString() != "best")
		{
			try {
				BlockInfo d(bytesConstRef(it->value()));
				_out << toHex(it->key().ToString()) << ":   " << d.number << " @ " << d.parentHash << (cmp == it->key().ToString() ? "  BEST" : "") << std::endl;
			}
			catch (...) {
				cwarn << "Invalid DB entry:" << toHex(it->key().ToString()) << " -> " << toHex(bytesConstRef(it->value()));
			}
		}
	delete it;
	return _out;
}

ldb::Slice dev::eth::toSlice(h256 const& _h, unsigned _sub)
{
#if ALL_COMPILERS_ARE_CPP11_COMPLIANT
	static thread_local h256 h = _h ^ sha3(h256(u256(_sub)));
	return ldb::Slice((char const*)&h, 32);
#else
	static boost::thread_specific_ptr<FixedHash<33>> t_h;
	if (!t_h.get())
		t_h.reset(new FixedHash<33>);
	*t_h = FixedHash<33>(_h);
	(*t_h)[32] = (uint8_t)_sub;
	return (ldb::Slice)t_h->ref();//(char const*)t_h.get(), 32);
#endif
}

namespace dev
{
class WriteBatchNoter: public ldb::WriteBatch::Handler
{
	virtual void Put(ldb::Slice const& _key, ldb::Slice const& _value) { cnote << "Put" << toHex(bytesConstRef(_key)) << "=>" << toHex(bytesConstRef(_value)); }
	virtual void Delete(ldb::Slice const& _key) { cnote << "Delete" << toHex(bytesConstRef(_key)); }
};
}

#if ETH_DEBUG&&0
static const chrono::system_clock::duration c_collectionDuration = chrono::seconds(15);
static const unsigned c_collectionQueueSize = 2;
static const unsigned c_maxCacheSize = 1024 * 1024 * 1;
static const unsigned c_minCacheSize = 1;
#else

/// Duration between flushes.
static const chrono::system_clock::duration c_collectionDuration = chrono::seconds(60);

/// Length of death row (total time in cache is multiple of this and collection duration).
static const unsigned c_collectionQueueSize = 20;

/// Max size, above which we start forcing cache reduction.
static const unsigned c_maxCacheSize = 1024 * 1024 * 64;

/// Min size, below which we don't bother flushing it.
static const unsigned c_minCacheSize = 1024 * 1024 * 32;

#endif

BlockChain::BlockChain(bytes const& _genesisBlock, std::string const& _path, WithExisting _we, ProgressCallback const& _p)
{
	// initialise deathrow.
	m_cacheUsage.resize(c_collectionQueueSize);
	m_lastCollection = chrono::system_clock::now();

	// Initialise with the genesis as the last block on the longest chain.
	m_genesisBlock = _genesisBlock;
	m_genesisHash = sha3(RLP(m_genesisBlock)[0].data());

	if (open(_path, _we) != c_minorProtocolVersion)
		rebuild(_path, _p);
}

BlockChain::~BlockChain()
{
	close();
}

unsigned BlockChain::open(std::string const& _path, WithExisting _we)
{
	string path = _path.empty() ? Defaults::get()->m_dbPath : _path;
	string chainPath = path + "/" + toHex(m_genesisHash.ref().cropped(0, 4));
	string extrasPath = chainPath + "/" + toString(c_databaseVersion);

	boost::filesystem::create_directories(extrasPath);

	bytes status = contents(extrasPath + "/minor");
	unsigned lastMinor = c_minorProtocolVersion;
	DEV_IGNORE_EXCEPTIONS(lastMinor = (unsigned)RLP(status));
	if (c_minorProtocolVersion != lastMinor)
	{
		cnote << "Killing extras database (DB minor version:" << lastMinor << " != our miner version: " << c_minorProtocolVersion << ").";
		DEV_IGNORE_EXCEPTIONS(boost::filesystem::remove_all(extrasPath + "/details.old"));
		boost::filesystem::rename(extrasPath + "/extras", extrasPath + "/extras.old");
		boost::filesystem::remove_all(extrasPath + "/state");
		writeFile(extrasPath + "/minor", rlp(c_minorProtocolVersion));
		lastMinor = (unsigned)RLP(status);
	}
	if (_we == WithExisting::Kill)
	{
		cnote << "Killing blockchain & extras database (WithExisting::Kill).";
		boost::filesystem::remove_all(chainPath + "/blocks");
		boost::filesystem::remove_all(extrasPath + "/extras");
	}

	ldb::Options o;
	o.create_if_missing = true;
	o.max_open_files = 256;
	ldb::DB::Open(o, chainPath + "/blocks", &m_blocksDB);
	ldb::DB::Open(o, extrasPath + "/extras", &m_extrasDB);
	if (!m_blocksDB || !m_extrasDB)
	{
		if (boost::filesystem::space(chainPath + "/blocks").available < 1024)
		{
			cwarn << "Not enough available space found on hard drive. Please free some up and then re-run. Bailing.";
			BOOST_THROW_EXCEPTION(NotEnoughAvailableSpace());
		}
		else
		{
			cwarn << "Database already open. You appear to have another instance of ethereum running. Bailing.";
			BOOST_THROW_EXCEPTION(DatabaseAlreadyOpen());
		}
	}

	m_writeOptions.sync = true;

	if (_we != WithExisting::Verify && !details(m_genesisHash))
	{
		// Insert details of genesis block.
		m_details[m_genesisHash] = BlockDetails(0, c_genesisDifficulty, h256(), {});
		auto r = m_details[m_genesisHash].rlp();
		m_extrasDB->Put(m_writeOptions, toSlice(m_genesisHash, ExtraDetails), (ldb::Slice)dev::ref(r));
	}

#if ETH_PARANOIA
	checkConsistency();
#endif

	// TODO: Implement ability to rebuild details map from DB.
	std::string l;
	m_extrasDB->Get(m_readOptions, ldb::Slice("best"), &l);
	m_lastBlockHash = l.empty() ? m_genesisHash : *(h256*)l.data();
	m_lastBlockNumber = number(m_lastBlockHash);

	cnote << "Opened blockchain DB. Latest: " << currentHash() << (lastMinor == c_minorProtocolVersion ? "(rebuild not needed)" : "*** REBUILD NEEDED ***");
	return lastMinor;
}

void BlockChain::close()
{
	cnote << "Closing blockchain DB";
	delete m_extrasDB;
	delete m_blocksDB;
	m_lastBlockHash = m_genesisHash;
	m_lastBlockNumber = 0;
	m_details.clear();
	m_blocks.clear();
}

void BlockChain::rebuild(std::string const& _path, std::function<void(unsigned, unsigned)> const& _progress, bool _prepPoW)
{
	string path = _path.empty() ? Defaults::get()->m_dbPath : _path;
	string chainPath = path + "/" + toHex(m_genesisHash.ref().cropped(0, 4));
	string extrasPath = chainPath + "/" + toString(c_databaseVersion);

#if ETH_PROFILING_GPERF
	ProfilerStart("BlockChain_rebuild.log");
#endif

	unsigned originalNumber = m_lastBlockNumber;

	///////////////////////////////
	// TODO
	// - KILL ALL STATE/CHAIN
	// - REINSERT ALL BLOCKS
	///////////////////////////////

	// Keep extras DB around, but under a temp name
	delete m_extrasDB;
	m_extrasDB = nullptr;
	boost::filesystem::rename(path + "/details", path + "/extras.old");
	ldb::DB* oldExtrasDB;
	ldb::Options o;
	o.create_if_missing = true;
	ldb::DB::Open(o, extrasPath + "/extras.old", &oldExtrasDB);
	ldb::DB::Open(o, extrasPath + "/extras", &m_extrasDB);

	// Open a fresh state DB
	State s(State::openDB(path, WithExisting::Kill), BaseState::CanonGenesis);

	// Clear all memos ready for replay.
	m_details.clear();
	m_logBlooms.clear();
	m_receipts.clear();
	m_transactionAddresses.clear();
	m_blockHashes.clear();
	m_blocksBlooms.clear();
	m_lastLastHashes.clear();
	m_lastBlockHash = genesisHash();
	m_lastBlockNumber = 0;

	m_details[m_lastBlockHash].totalDifficulty = c_genesisDifficulty;

	m_extrasDB->Put(m_writeOptions, toSlice(m_lastBlockHash, ExtraDetails), (ldb::Slice)dev::ref(m_details[m_lastBlockHash].rlp()));

	h256 lastHash = m_lastBlockHash;
	Timer t;
	for (unsigned d = 1; d <= originalNumber; ++d)
	{
		if (!(d % 1000))
		{
			cerr << "\n1000 blocks in " << t.elapsed() << "s = " << (1000.0 / t.elapsed()) << "b/s" << endl;
			t.restart();
		}
		try
		{
			bytes b = block(queryExtras<BlockHash, ExtraBlockHash>(h256(u256(d)), m_blockHashes, x_blockHashes, NullBlockHash, oldExtrasDB).value);

			BlockInfo bi(b);
			if (_prepPoW)
				ProofOfWork::prep(bi);

			if (bi.parentHash != lastHash)
			{
				cwarn << "DISJOINT CHAIN DETECTED; " << bi.hash() << "#" << d << " -> parent is" << bi.parentHash << "; expected" << lastHash << "#" << (d - 1);
				return;
			}
			lastHash = bi.hash();
			import(b, s.db(), 0);
		}
		catch (...)
		{
			// Failed to import - stop here.
			break;
		}

		if (_progress)
			_progress(d, originalNumber);
	}

#if ETH_PROFILING_GPERF
	ProfilerStop();
#endif

	delete oldExtrasDB;
	boost::filesystem::remove_all(path + "/extras.old");
}

LastHashes BlockChain::lastHashes(unsigned _n) const
{
	Guard l(x_lastLastHashes);
	if (m_lastLastHashesNumber != _n || m_lastLastHashes.empty())
	{
		m_lastLastHashes.resize(256);
		for (unsigned i = 0; i < 256; ++i)
			m_lastLastHashes[i] = _n >= i ? numberHash(_n - i) : h256();
		m_lastLastHashesNumber = _n;
	}
	return m_lastLastHashes;
}

tuple<ImportRoute, bool, unsigned> BlockChain::sync(BlockQueue& _bq, OverlayDB const& _stateDB, unsigned _max)
{
//	_bq.tick(*this);

	VerifiedBlocks blocks;
	_bq.drain(blocks, _max);

	h256s fresh;
	h256s dead;
	h256s badBlocks;
	Transactions goodTransactions;
	unsigned count = 0;
	for (VerifiedBlock const& block: blocks)
		if (!badBlocks.empty())
			badBlocks.push_back(block.verified.info.hash());
		else
		{
			try
			{
				// Nonce & uncle nonces already verified in verification thread at this point.
				ImportRoute r;
				DEV_TIMED_ABOVE("Block import " + toString(block.verified.info.number), 500)
					r = import(block.verified, _stateDB, ImportRequirements::Default & ~ImportRequirements::ValidNonce & ~ImportRequirements::CheckUncles);
				fresh += r.liveBlocks;
				dead += r.deadBlocks;
				goodTransactions += r.goodTranactions;
				++count;
			}
			catch (dev::eth::UnknownParent)
			{
				cwarn << "ODD: Import queue contains block with unknown parent.";// << LogTag::Error << boost::current_exception_diagnostic_information();
				// NOTE: don't reimport since the queue should guarantee everything in the right order.
				// Can't continue - chain bad.
				badBlocks.push_back(block.verified.info.hash());
			}
			catch (dev::eth::FutureTime)
			{
				cwarn << "ODD: Import queue contains a block with future time.";// << LogTag::Error << boost::current_exception_diagnostic_information();
				// NOTE: don't reimport since the queue should guarantee everything in the past.
				// Can't continue - chain bad.
				badBlocks.push_back(block.verified.info.hash());
			}
			catch (Exception& ex)
			{
//				cnote << "Exception while importing block. Someone (Jeff? That you?) seems to be giving us dodgy blocks!";// << LogTag::Error << diagnostic_information(ex);
				if (m_onBad)
					m_onBad(ex);
				// NOTE: don't reimport since the queue should guarantee everything in the right order.
				// Can't continue - chain  bad.
				badBlocks.push_back(block.verified.info.hash());
			}
		}
	return make_tuple(ImportRoute{dead, fresh, goodTransactions}, _bq.doneDrain(badBlocks), count);
}

pair<ImportResult, ImportRoute> BlockChain::attemptImport(bytes const& _block, OverlayDB const& _stateDB, ImportRequirements::value _ir) noexcept
{
	try
	{
		return make_pair(ImportResult::Success, import(verifyBlock(_block, m_onBad, _ir), _stateDB, _ir));
	}
	catch (UnknownParent&)
	{
		return make_pair(ImportResult::UnknownParent, ImportRoute());
	}
	catch (AlreadyHaveBlock&)
	{
		return make_pair(ImportResult::AlreadyKnown, ImportRoute());
	}
	catch (FutureTime&)
	{
		return make_pair(ImportResult::FutureTimeKnown, ImportRoute());
	}
	catch (Exception& ex)
	{
		if (m_onBad)
			m_onBad(ex);
		return make_pair(ImportResult::Malformed, ImportRoute());
	}
}

ImportRoute BlockChain::import(bytes const& _block, OverlayDB const& _db, ImportRequirements::value _ir)
{
	// VERIFY: populates from the block and checks the block is internally coherent.
	VerifiedBlockRef block;

#if ETH_CATCH
	try
#endif
	{
		block = verifyBlock(_block, m_onBad, _ir);
	}
#if ETH_CATCH
	catch (Exception& ex)
	{
//		clog(BlockChainNote) << "   Malformed block: " << diagnostic_information(ex);
		ex << errinfo_phase(2);
		ex << errinfo_now(time(0));
		throw;
	}
#endif

	return import(block, _db, _ir);
}

ImportRoute BlockChain::import(VerifiedBlockRef const& _block, OverlayDB const& _db, ImportRequirements::value _ir)
{
	//@tidy This is a behemoth of a method - could do to be split into a few smaller ones.

#if ETH_TIMED_IMPORTS
	Timer total;
	double preliminaryChecks;
	double enactment;
	double collation;
	double writing;
	double checkBest;
	Timer t;
#endif

	// Check block doesn't already exist first!
	if (isKnown(_block.info.hash()) && (_ir & ImportRequirements::DontHave))
	{
		clog(BlockChainNote) << _block.info.hash() << ": Not new.";
		BOOST_THROW_EXCEPTION(AlreadyHaveBlock());
	}

	// Work out its number as the parent's number + 1
	if (!isKnown(_block.info.parentHash))
	{
		clog(BlockChainNote) << _block.info.hash() << ": Unknown parent " << _block.info.parentHash;
		// We don't know the parent (yet) - discard for now. It'll get resent to us if we find out about its ancestry later on.
		BOOST_THROW_EXCEPTION(UnknownParent());
	}

	auto pd = details(_block.info.parentHash);
	if (!pd)
	{
		auto pdata = pd.rlp();
		clog(BlockChainDebug) << "Details is returning false despite block known:" << RLP(pdata);
		auto parentBlock = block(_block.info.parentHash);
		clog(BlockChainDebug) << "isKnown:" << isKnown(_block.info.parentHash);
		clog(BlockChainDebug) << "last/number:" << m_lastBlockNumber << m_lastBlockHash << _block.info.number;
		clog(BlockChainDebug) << "Block:" << BlockInfo(parentBlock);
		clog(BlockChainDebug) << "RLP:" << RLP(parentBlock);
		clog(BlockChainDebug) << "DATABASE CORRUPTION: CRITICAL FAILURE";
		exit(-1);
	}

	// Check it's not crazy
	if (_block.info.timestamp > (u256)time(0))
	{
		clog(BlockChainChat) << _block.info.hash() << ": Future time " << _block.info.timestamp << " (now at " << time(0) << ")";
		// Block has a timestamp in the future. This is no good.
		BOOST_THROW_EXCEPTION(FutureTime());
	}

	clog(BlockChainChat) << "Attempting import of " << _block.info.hash() << "...";

#if ETH_TIMED_IMPORTS
	preliminaryChecks = t.elapsed();
	t.restart();
#endif

	ldb::WriteBatch blocksBatch;
	ldb::WriteBatch extrasBatch;
	h256 newLastBlockHash = currentHash();
	unsigned newLastBlockNumber = number();

	BlockLogBlooms blb;
	BlockReceipts br;

	u256 td;
	Transactions goodTransactions;
#if ETH_CATCH
	try
#endif
	{
		// Check transactions are valid and that they result in a state equivalent to our state_root.
		// Get total difficulty increase and update state, checking it.
		State s(_db);
		auto tdIncrease = s.enactOn(_block, *this, _ir);

		for (unsigned i = 0; i < s.pending().size(); ++i)
		{
			blb.blooms.push_back(s.receipt(i).bloom());
			br.receipts.push_back(s.receipt(i));
			goodTransactions.push_back(s.pending()[i]);
		}

		s.cleanup(true);

		td = pd.totalDifficulty + tdIncrease;

#if ETH_TIMED_IMPORTS
		enactment = t.elapsed();
		t.restart();
#endif

#if ETH_PARANOIA || !ETH_TRUE
		checkConsistency();
#endif

		// All ok - insert into DB

		// ensure parent is cached for later addition.
		// TODO: this is a bit horrible would be better refactored into an enveloping UpgradableGuard
		// together with an "ensureCachedWithUpdatableLock(l)" method.
		// This is safe in practice since the caches don't get flushed nearly often enough to be
		// done here.
		details(_block.info.parentHash);
		DEV_WRITE_GUARDED(x_details)
			m_details[_block.info.parentHash].children.push_back(_block.info.hash());

#if ETH_TIMED_IMPORTS || !ETH_TRUE
		collation = t.elapsed();
		t.restart();
#endif

		blocksBatch.Put(toSlice(_block.info.hash()), ldb::Slice(_block.block));
		DEV_READ_GUARDED(x_details)
			extrasBatch.Put(toSlice(_block.info.parentHash, ExtraDetails), (ldb::Slice)dev::ref(m_details[_block.info.parentHash].rlp()));

		extrasBatch.Put(toSlice(_block.info.hash(), ExtraDetails), (ldb::Slice)dev::ref(BlockDetails((unsigned)pd.number + 1, td, _block.info.parentHash, {}).rlp()));
		extrasBatch.Put(toSlice(_block.info.hash(), ExtraLogBlooms), (ldb::Slice)dev::ref(blb.rlp()));
		extrasBatch.Put(toSlice(_block.info.hash(), ExtraReceipts), (ldb::Slice)dev::ref(br.rlp()));

#if ETH_TIMED_IMPORTS || !ETH_TRUE
		writing = t.elapsed();
		t.restart();
#endif
	}
#if ETH_CATCH
	catch (BadRoot&)
	{
		cwarn << "BadRoot error. Retrying import later.";
		BOOST_THROW_EXCEPTION(FutureTime());
	}
	catch (Exception& ex)
	{
		ex << errinfo_now(time(0));
		ex << errinfo_block(_block.block.toBytes());
		throw;
	}
#endif

	StructuredLogger::chainReceivedNewBlock(
		_block.info.headerHash(WithoutNonce).abridged(),
		_block.info.nonce.abridged(),
		currentHash().abridged(),
		"", // TODO: remote id ??
		_block.info.parentHash.abridged()
	);
	//	cnote << "Parent " << bi.parentHash << " has " << details(bi.parentHash).children.size() << " children.";

	h256s route;
	h256 common;
	// This might be the new best block...
	h256 last = currentHash();
	if (td > details(last).totalDifficulty)
	{
		// don't include bi.hash() in treeRoute, since it's not yet in details DB...
		// just tack it on afterwards.
		unsigned commonIndex;
		tie(route, common, commonIndex) = treeRoute(last, _block.info.parentHash);
		route.push_back(_block.info.hash());

		// Most of the time these two will be equal - only when we're doing a chain revert will they not be
		if (common != last)
		{
<<<<<<< HEAD
=======
			// Erase the number-lookup cache for the segment of the chain that we're reverting (if any).
			unsigned n = number(route.front());
			DEV_WRITE_GUARDED(x_blockHashes)
				for (auto i = route.begin(); i != route.end() && *i != common; ++i, --n)
					m_blockHashes.erase(h256(u256(n)));
			DEV_WRITE_GUARDED(x_transactionAddresses)
				m_transactionAddresses.clear();	// TODO: could perhaps delete them individually?

>>>>>>> 3cb8edb0
			// If we are reverting previous blocks, we need to clear their blooms (in particular, to
			// rebuild any higher level blooms that they contributed to).
			clearBlockBlooms(number(common) + 1, number(last) + 1);
		}

			// clear reverted blockhashes
			DEV_WRITE_GUARDED(x_blockHashes)
				for (auto i = route.begin(); i != route.end() && *i != common; ++i)
				{
					BlockInfo tbi = BlockInfo(block(*i));
					auto h = h256(tbi.number);
					for (auto j = m_blockHashes.begin(); j != m_blockHashes.end();)
					{
						if (j->first == h)
							j = m_blockHashes.erase(j);
						else
							++j;
					}
				}
		}

		// Go through ret backwards until hash != last.parent and update m_transactionAddresses, m_blockHashes
		for (auto i = route.rbegin(); i != route.rend() && *i != common; ++i)
		{
			BlockInfo tbi;
			if (*i == _block.info.hash())
				tbi = _block.info;
			else
				tbi = BlockInfo(block(*i));

			// Collate logs into blooms.
			h256s alteredBlooms;
			{
				LogBloom blockBloom = tbi.logBloom;
				blockBloom.shiftBloom<3>(sha3(tbi.coinbaseAddress.ref()));

				// Pre-memoize everything we need before locking x_blocksBlooms
				for (unsigned level = 0, index = (unsigned)tbi.number; level < c_bloomIndexLevels; level++, index /= c_bloomIndexSize)
					blocksBlooms(chunkId(level, index / c_bloomIndexSize));

				WriteGuard l(x_blocksBlooms);
				for (unsigned level = 0, index = (unsigned)tbi.number; level < c_bloomIndexLevels; level++, index /= c_bloomIndexSize)
				{
					unsigned i = index / c_bloomIndexSize;
					unsigned o = index % c_bloomIndexSize;
					alteredBlooms.push_back(chunkId(level, i));
					m_blocksBlooms[alteredBlooms.back()].blooms[o] |= blockBloom;
				}
			}
			// Collate transaction hashes and remember who they were.
			//h256s newTransactionAddresses;
			{
				bytes blockBytes;
				RLP blockRLP(*i == _block.info.hash() ? _block.block : &(blockBytes = block(*i)));
				TransactionAddress ta;
				ta.blockHash = tbi.hash();
				for (ta.index = 0; ta.index < blockRLP[1].itemCount(); ++ta.index)
					extrasBatch.Put(toSlice(sha3(blockRLP[1][ta.index].data()), ExtraTransactionAddress), (ldb::Slice)dev::ref(ta.rlp()));
			}

			// Update database with them.
			ReadGuard l1(x_blocksBlooms);
			for (auto const& h: alteredBlooms)
				extrasBatch.Put(toSlice(h, ExtraBlocksBlooms), (ldb::Slice)dev::ref(m_blocksBlooms[h].rlp()));
			extrasBatch.Put(toSlice(h256(tbi.number), ExtraBlockHash), (ldb::Slice)dev::ref(BlockHash(tbi.hash()).rlp()));
		}

		// FINALLY! change our best hash.
		{
			newLastBlockHash = _block.info.hash();
			newLastBlockNumber = (unsigned)_block.info.number;
		}

		clog(BlockChainNote) << "   Imported and best" << td << " (#" << _block.info.number << "). Has" << (details(_block.info.parentHash).children.size() - 1) << "siblings. Route:" << route;

		StructuredLogger::chainNewHead(
			_block.info.headerHash(WithoutNonce).abridged(),
			_block.info.nonce.abridged(),
			currentHash().abridged(),
			_block.info.parentHash.abridged()
		);
	}
	else
	{
		clog(BlockChainChat) << "   Imported but not best (oTD:" << details(last).totalDifficulty << " > TD:" << td << ")";
	}

	ldb::Status o = m_blocksDB->Write(m_writeOptions, &blocksBatch);
	if (!o.ok())
	{
		cwarn << "Error writing to blockchain database: " << o.ToString();
		WriteBatchNoter n;
		blocksBatch.Iterate(&n);
		cwarn << "Fail writing to blockchain database. Bombing out.";
		exit(-1);
	}
	
	o = m_extrasDB->Write(m_writeOptions, &extrasBatch);
	if (!o.ok())
	{
		cwarn << "Error writing to extras database: " << o.ToString();
		WriteBatchNoter n;
		extrasBatch.Iterate(&n);
		cwarn << "Fail writing to extras database. Bombing out.";
		exit(-1);
	}

#if ETH_PARANOIA || !ETH_TRUE
	if (isKnown(_block.info.hash()) && !details(_block.info.hash()))
	{
		clog(BlockChainDebug) << "Known block just inserted has no details.";
		clog(BlockChainDebug) << "Block:" << _block.info;
		clog(BlockChainDebug) << "DATABASE CORRUPTION: CRITICAL FAILURE";
		exit(-1);
	}

	try {
		State canary(_db, *this, _block.info.hash(), ImportRequirements::DontHave);
	}
	catch (...)
	{
		clog(BlockChainDebug) << "Failed to initialise State object form imported block.";
		clog(BlockChainDebug) << "Block:" << _block.info;
		clog(BlockChainDebug) << "DATABASE CORRUPTION: CRITICAL FAILURE";
		exit(-1);
	}
#endif

	if (m_lastBlockHash != newLastBlockHash)
		DEV_WRITE_GUARDED(x_lastBlockHash)
		{
			m_lastBlockHash = newLastBlockHash;
			m_lastBlockNumber = newLastBlockNumber;
			o = m_extrasDB->Put(m_writeOptions, ldb::Slice("best"), ldb::Slice((char const*)&m_lastBlockHash, 32));
			if (!o.ok())
			{
				cwarn << "Error writing to extras database: " << o.ToString();
				cout << "Put" << toHex(bytesConstRef(ldb::Slice("best"))) << "=>" << toHex(bytesConstRef(ldb::Slice((char const*)&m_lastBlockHash, 32)));
				cwarn << "Fail writing to extras database. Bombing out.";
				exit(-1);
			}
		}

#if ETH_PARANOIA || !ETH_TRUE
	checkConsistency();
#endif

#if ETH_TIMED_IMPORTS
	checkBest = t.elapsed();
	if (total.elapsed() > 0.5)
	{
		cnote << "SLOW IMPORT:" << _block.info.hash() << " #" << _block.info.number;
		cnote << "  Import took:" << total.elapsed();
		cnote << "  preliminaryChecks:" << preliminaryChecks;
		cnote << "  enactment:" << enactment;
		cnote << "  collation:" << collation;
		cnote << "  writing:" << writing;
		cnote << "  checkBest:" << checkBest;
		cnote << "  " << _block.transactions.size() << " transactions";
		cnote << "  " << _block.info.gasUsed << " gas used";
	}
#endif

	if (!route.empty())
		noteCanonChanged();

	h256s fresh;
	h256s dead;
	bool isOld = true;
	for (auto const& h: route)
		if (h == common)
			isOld = false;
		else if (isOld)
			dead.push_back(h);
		else
			fresh.push_back(h);
	return ImportRoute{dead, fresh, move(goodTransactions)};
}

void BlockChain::clearBlockBlooms(unsigned _begin, unsigned _end)
{
	//   ... c c c c c c c c c c C o o o o o o
	//   ...                               /=15        /=21
	// L0...| ' | ' | ' | ' | ' | ' | ' | 'b|x'x|x'x|x'e| /=11
	// L1...|   '   |   '   |   '   |   ' b | x ' x | x ' e |   /=6
	// L2...|       '       |       '   b   |   x   '   x   |   e   /=3
	// L3...|               '       b       |       x       '       e
	// model: c_bloomIndexLevels = 4, c_bloomIndexSize = 2

	//   ...                               /=15        /=21
	// L0...| ' ' ' | ' ' ' | ' ' ' | ' ' 'b|x'x'x'x|x'e' ' |
	// L1...|       '       '       '   b   |   x   '   x   '   e   '       |
	// L2...|               b               '               x               '                e              '                               |
	// model: c_bloomIndexLevels = 2, c_bloomIndexSize = 4

	// algorithm doesn't have the best memoisation coherence, but eh well...

	unsigned beginDirty = _begin;
	unsigned endDirty = _end;
	for (unsigned level = 0; level < c_bloomIndexLevels; level++, beginDirty /= c_bloomIndexSize, endDirty = (endDirty - 1) / c_bloomIndexSize + 1)
	{
		// compute earliest & latest index for each level, rebuild from previous levels.
		for (unsigned item = beginDirty; item != endDirty; ++item)
		{
			unsigned bunch = item / c_bloomIndexSize;
			unsigned offset = item % c_bloomIndexSize;
			auto id = chunkId(level, bunch);
			LogBloom acc;
			if (!!level)
			{
				// rebuild the bloom from the previous (lower) level (if there is one).
				auto lowerChunkId = chunkId(level - 1, item);
				for (auto const& bloom: blocksBlooms(lowerChunkId).blooms)
					acc |= bloom;
			}
			blocksBlooms(id);	// make sure it has been memoized.
			m_blocksBlooms[id].blooms[offset] = acc;
		}
	}
}

void BlockChain::rescue(OverlayDB& _db)
{
	cout << "Rescuing database..." << endl;

	unsigned u = 1;
	while (true)
	{
		try {
			if (isKnown(numberHash(u)))
				u *= 2;
			else
				break;
		}
		catch (...)
		{
			break;
		}
	}
	unsigned l = u / 2;
	cout << "Finding last likely block number..." << endl;
	while (u - l > 1)
	{
		unsigned m = (u + l) / 2;
		cout << " " << m << flush;
		if (isKnown(numberHash(m)))
			l = m;
		else
			u = m;
	}
	cout << "  lowest is " << l << endl;
	for (;; --l)
	{
		h256 h = numberHash(l);
		cout << "Checking validity of " << l << " (" << h << ")..." << flush;
		try
		{
			cout << "block..." << flush;
			BlockInfo bi = info(h);
			cout << "details..." << flush;
			BlockDetails bd = details(h);
			cout << "state..." << flush;
			if (_db.exists(bi.stateRoot))
				break;
		}
		catch (...) {}
	}
	cout << "OK." << endl;
	rewind(l);
}

void BlockChain::rewind(unsigned _newHead)
{
	DEV_WRITE_GUARDED(x_lastBlockHash)
	{
		if (_newHead >= m_lastBlockNumber)
			return;
		m_lastBlockHash = numberHash(_newHead);
		m_lastBlockNumber = _newHead;
		auto o = m_extrasDB->Put(m_writeOptions, ldb::Slice("best"), ldb::Slice((char const*)&m_lastBlockHash, 32));
		if (!o.ok())
		{
			cwarn << "Error writing to extras database: " << o.ToString();
			cout << "Put" << toHex(bytesConstRef(ldb::Slice("best"))) << "=>" << toHex(bytesConstRef(ldb::Slice((char const*)&m_lastBlockHash, 32)));
			cwarn << "Fail writing to extras database. Bombing out.";
			exit(-1);
		}
	}
}

tuple<h256s, h256, unsigned> BlockChain::treeRoute(h256 const& _from, h256 const& _to, bool _common, bool _pre, bool _post) const
{
//	cdebug << "treeRoute" << _from << "..." << _to;
	if (!_from || !_to)
		return make_tuple(h256s(), h256(), 0);
	h256s ret;
	h256s back;
	unsigned fn = details(_from).number;
	unsigned tn = details(_to).number;
//	cdebug << "treeRoute" << fn << "..." << tn;
	h256 from = _from;
	while (fn > tn)
	{
		if (_pre)
			ret.push_back(from);
		from = details(from).parent;
		fn--;
//		cdebug << "from:" << fn << _from;
	}
	h256 to = _to;
	while (fn < tn)
	{
		if (_post)
			back.push_back(to);
		to = details(to).parent;
		tn--;
//		cdebug << "to:" << tn << _to;
	}
	for (;; from = details(from).parent, to = details(to).parent)
	{
		if (_pre && (from != to || _common))
			ret.push_back(from);
		if (_post && (from != to || (!_pre && _common)))
			back.push_back(to);
		fn--;
		tn--;
//		cdebug << "from:" << fn << _from << "; to:" << tn << _to;
		if (from == to)
			break;
		if (!from)
			assert(from);
		if (!to)
			assert(to);
	}
	ret.reserve(ret.size() + back.size());
	unsigned i = ret.size() - (int)(_common && !ret.empty() && !back.empty());
	for (auto it = back.rbegin(); it != back.rend(); ++it)
		ret.push_back(*it);
	return make_tuple(ret, from, i);
}

void BlockChain::noteUsed(h256 const& _h, unsigned _extra) const
{
	auto id = CacheID(_h, _extra);
	Guard l(x_cacheUsage);
	m_cacheUsage[0].insert(id);
	if (m_cacheUsage[1].count(id))
		m_cacheUsage[1].erase(id);
	else
		m_inUse.insert(id);
}

template <class T> static unsigned getHashSize(unordered_map<h256, T> const& _map)
{
	unsigned ret = 0;
	for (auto const& i: _map)
		ret += i.second.size + 64;
	return ret;
}

void BlockChain::updateStats() const
{
	m_lastStats.memBlocks = 0;
	DEV_READ_GUARDED(x_blocks)
		for (auto const& i: m_blocks)
			m_lastStats.memBlocks += i.second.size() + 64;
	DEV_READ_GUARDED(x_details)
		m_lastStats.memDetails = getHashSize(m_details);
	DEV_READ_GUARDED(x_logBlooms)
		DEV_READ_GUARDED(x_blocksBlooms)
			m_lastStats.memLogBlooms = getHashSize(m_logBlooms) + getHashSize(m_blocksBlooms);
	DEV_READ_GUARDED(x_receipts)
		m_lastStats.memReceipts = getHashSize(m_receipts);
	DEV_READ_GUARDED(x_blockHashes)
		m_lastStats.memBlockHashes = getHashSize(m_blockHashes);
	DEV_READ_GUARDED(x_transactionAddresses)
		m_lastStats.memTransactionAddresses = getHashSize(m_transactionAddresses);
}

void BlockChain::garbageCollect(bool _force)
{
	updateStats();

	if (!_force && chrono::system_clock::now() < m_lastCollection + c_collectionDuration && m_lastStats.memTotal() < c_maxCacheSize)
		return;
	if (m_lastStats.memTotal() < c_minCacheSize)
		return;

	m_lastCollection = chrono::system_clock::now();

	Guard l(x_cacheUsage);
	WriteGuard l1(x_blocks);
	WriteGuard l2(x_details);
	WriteGuard l3(x_blockHashes);
	WriteGuard l4(x_receipts);
	WriteGuard l5(x_logBlooms);
	WriteGuard l6(x_transactionAddresses);
	WriteGuard l7(x_blocksBlooms);
	for (CacheID const& id: m_cacheUsage.back())
	{
		m_inUse.erase(id);
		// kill i from cache.
		switch (id.second)
		{
		case (unsigned)-1:
			m_blocks.erase(id.first);
			break;
		case ExtraDetails:
			m_details.erase(id.first);
			break;
		case ExtraBlockHash:
			m_blockHashes.erase(id.first);
			break;
		case ExtraReceipts:
			m_receipts.erase(id.first);
			break;
		case ExtraLogBlooms:
			m_logBlooms.erase(id.first);
			break;
		case ExtraTransactionAddress:
			m_transactionAddresses.erase(id.first);
			break;
		case ExtraBlocksBlooms:
			m_blocksBlooms.erase(id.first);
			break;
		}
	}
	m_cacheUsage.pop_back();
	m_cacheUsage.push_front(std::unordered_set<CacheID>{});
}

void BlockChain::checkConsistency()
{
	DEV_WRITE_GUARDED(x_details)
		m_details.clear();
	ldb::Iterator* it = m_blocksDB->NewIterator(m_readOptions);
	for (it->SeekToFirst(); it->Valid(); it->Next())
		if (it->key().size() == 32)
		{
			h256 h((byte const*)it->key().data(), h256::ConstructFromPointer);
			auto dh = details(h);
			auto p = dh.parent;
			if (p != h256() && p != m_genesisHash)	// TODO: for some reason the genesis details with the children get squished. not sure why.
			{
				auto dp = details(p);
				if (asserts(contains(dp.children, h)))
					cnote << "Apparently the database is corrupt. Not much we can do at this stage...";
				if (assertsEqual(dp.number, dh.number - 1))
					cnote << "Apparently the database is corrupt. Not much we can do at this stage...";
			}
		}
	delete it;
}

static inline unsigned upow(unsigned a, unsigned b) { if (!b) return 1; while (--b > 0) a *= a; return a; }
static inline unsigned ceilDiv(unsigned n, unsigned d) { return (n + d - 1) / d; }
//static inline unsigned floorDivPow(unsigned n, unsigned a, unsigned b) { return n / upow(a, b); }
//static inline unsigned ceilDivPow(unsigned n, unsigned a, unsigned b) { return ceilDiv(n, upow(a, b)); }

// Level 1
// [xxx.            ]

// Level 0
// [.x............F.]
// [........x.......]
// [T.............x.]
// [............    ]

// F = 14. T = 32

vector<unsigned> BlockChain::withBlockBloom(LogBloom const& _b, unsigned _earliest, unsigned _latest) const
{
	vector<unsigned> ret;

	// start from the top-level
	unsigned u = upow(c_bloomIndexSize, c_bloomIndexLevels);

	// run through each of the top-level blockbloom blocks
	for (unsigned index = _earliest / u; index <= ceilDiv(_latest, u); ++index)				// 0
		ret += withBlockBloom(_b, _earliest, _latest, c_bloomIndexLevels - 1, index);

	return ret;
}

vector<unsigned> BlockChain::withBlockBloom(LogBloom const& _b, unsigned _earliest, unsigned _latest, unsigned _level, unsigned _index) const
{
	// 14, 32, 1, 0
		// 14, 32, 0, 0
		// 14, 32, 0, 1
		// 14, 32, 0, 2

	vector<unsigned> ret;

	unsigned uCourse = upow(c_bloomIndexSize, _level + 1);
	// 256
		// 16
	unsigned uFine = upow(c_bloomIndexSize, _level);
	// 16
		// 1

	unsigned obegin = _index == _earliest / uCourse ? _earliest / uFine % c_bloomIndexSize : 0;
	// 0
		// 14
		// 0
		// 0
	unsigned oend = _index == _latest / uCourse ? (_latest / uFine) % c_bloomIndexSize + 1 : c_bloomIndexSize;
	// 3
		// 16
		// 16
		// 1

	BlocksBlooms bb = blocksBlooms(_level, _index);
	for (unsigned o = obegin; o < oend; ++o)
		if (bb.blooms[o].contains(_b))
		{
			// This level has something like what we want.
			if (_level > 0)
				ret += withBlockBloom(_b, _earliest, _latest, _level - 1, o + _index * c_bloomIndexSize);
			else
				ret.push_back(o + _index * c_bloomIndexSize);
		}
	return ret;
}

h256Hash BlockChain::allKinFrom(h256 const& _parent, unsigned _generations) const
{
	// Get all uncles cited given a parent (i.e. featured as uncles/main in parent, parent + 1, ... parent + 5).
	h256 p = _parent;
	h256Hash ret = { p };
	// p and (details(p).parent: i == 5) is likely to be overkill, but can't hurt to be cautious.
	for (unsigned i = 0; i < _generations && p != m_genesisHash; ++i, p = details(p).parent)
	{
		ret.insert(details(p).parent);
		auto b = block(p);
		for (auto i: RLP(b)[2])
			ret.insert(sha3(i.data()));
	}
	return ret;
}

bool BlockChain::isKnown(h256 const& _hash) const
{
	if (_hash == m_genesisHash)
		return true;

	DEV_READ_GUARDED(x_blocks)
		if (!m_blocks.count(_hash))
		{
			string d;
			m_blocksDB->Get(m_readOptions, toSlice(_hash), &d);
			if (d.empty())
				return false;
		}
	DEV_READ_GUARDED(x_details)
		if (!m_details.count(_hash))
		{
			string d;
			m_extrasDB->Get(m_readOptions, toSlice(_hash, ExtraDetails), &d);
			if (d.empty())
				return false;
		}
//	return true;
	return details(_hash).number <= m_lastBlockNumber;		// to allow rewind functionality.
}

bytes BlockChain::block(h256 const& _hash) const
{
	if (_hash == m_genesisHash)
		return m_genesisBlock;

	{
		ReadGuard l(x_blocks);
		auto it = m_blocks.find(_hash);
		if (it != m_blocks.end())
			return it->second;
	}

	string d;
	m_blocksDB->Get(m_readOptions, toSlice(_hash), &d);

	if (d.empty())
	{
		cwarn << "Couldn't find requested block:" << _hash;
		return bytes();
	}

	noteUsed(_hash);

	WriteGuard l(x_blocks);
	m_blocks[_hash].resize(d.size());
	memcpy(m_blocks[_hash].data(), d.data(), d.size());

	return m_blocks[_hash];
}

VerifiedBlockRef BlockChain::verifyBlock(bytes const& _block, function<void(Exception&)> const& _onBad, ImportRequirements::value _ir)
{
	VerifiedBlockRef res;
	try
	{
		Strictness strictness = Strictness::CheckEverything;
		if (~_ir & ImportRequirements::ValidNonce)
			strictness = Strictness::IgnoreNonce;

		res.info.populate(_block, strictness);
		res.info.verifyInternals(&_block);
	}
	catch (Exception& ex)
	{
		ex << errinfo_phase(1);
		ex << errinfo_now(time(0));
		ex << errinfo_block(_block);
		if (_onBad)
			_onBad(ex);
		throw;
	}

	RLP r(_block);
	unsigned i = 0;
	for (auto const& uncle: r[2])
	{
		try
		{
			BlockInfo().populateFromHeader(RLP(uncle.data()), CheckEverything);
		}
		catch (Exception& ex)
		{
			ex << errinfo_phase(1);
			ex << errinfo_uncleIndex(i);
			ex << errinfo_now(time(0));
			ex << errinfo_block(_block);
			if (_onBad)
				_onBad(ex);
			throw;
		}
		++i;
	}
	i = 0;
	for (RLP const& tr: r[1])
	{
		bytesConstRef d = tr.data();
		try
		{
			res.transactions.push_back(Transaction(d, CheckTransaction::Everything));
		}
		catch (Exception& ex)
		{
			ex << errinfo_phase(1);
			ex << errinfo_transactionIndex(i);
			ex << errinfo_transaction(d.toBytes());
			ex << errinfo_block(_block);
			if (_onBad)
				_onBad(ex);
			throw;
		}
		++i;
	}
	res.block = bytesConstRef(&_block);
	return res;
}
<|MERGE_RESOLUTION|>--- conflicted
+++ resolved
@@ -598,8 +598,6 @@
 		// Most of the time these two will be equal - only when we're doing a chain revert will they not be
 		if (common != last)
 		{
-<<<<<<< HEAD
-=======
 			// Erase the number-lookup cache for the segment of the chain that we're reverting (if any).
 			unsigned n = number(route.front());
 			DEV_WRITE_GUARDED(x_blockHashes)
@@ -608,26 +606,9 @@
 			DEV_WRITE_GUARDED(x_transactionAddresses)
 				m_transactionAddresses.clear();	// TODO: could perhaps delete them individually?
 
->>>>>>> 3cb8edb0
 			// If we are reverting previous blocks, we need to clear their blooms (in particular, to
 			// rebuild any higher level blooms that they contributed to).
 			clearBlockBlooms(number(common) + 1, number(last) + 1);
-		}
-
-			// clear reverted blockhashes
-			DEV_WRITE_GUARDED(x_blockHashes)
-				for (auto i = route.begin(); i != route.end() && *i != common; ++i)
-				{
-					BlockInfo tbi = BlockInfo(block(*i));
-					auto h = h256(tbi.number);
-					for (auto j = m_blockHashes.begin(); j != m_blockHashes.end();)
-					{
-						if (j->first == h)
-							j = m_blockHashes.erase(j);
-						else
-							++j;
-					}
-				}
 		}
 
 		// Go through ret backwards until hash != last.parent and update m_transactionAddresses, m_blockHashes
