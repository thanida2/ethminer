--- conflicted
+++ resolved
@@ -58,7 +58,6 @@
 
 EthereumHost::~EthereumHost()
 {
-	//foreachPeer([](EthereumPeer* _p) { _p->abortSync(); });
 }
 
 bool EthereumHost::ensureInitialised()
@@ -249,30 +248,12 @@
 	bool pv61 = false;
 	foreachPeer([&](EthereumPeer* _p)
 	{
-<<<<<<< HEAD
 		if (_p->m_protocolVersion == protocolVersion())
 			pv61 = true;
 		return !pv61;
 	});
 	m_sync.reset(pv61 ? new PV60Sync(*this) : new PV60Sync(*this));
 	return *m_sync;
-=======
-		unsigned estimatedHashes = estimateHashes();
-		if (_peer->m_protocolVersion == protocolVersion())
-		{
-			if (_peer->m_latestBlockNumber > m_chain.number())
-				_peer->m_expectedHashes = (unsigned)_peer->m_latestBlockNumber - m_chain.number();
-			if (_peer->m_expectedHashes > estimatedHashes)
-				_peer->disable("Too many hashes");
-			else if (needHashes() && m_hashMan.chainSize() < _peer->m_expectedHashes)
-				m_hashMan.resetToRange(m_chain.number() + 1, _peer->m_expectedHashes);
-		}
-		else
-			_peer->m_expectedHashes = estimatedHashes;
-		continueSync(_peer);
-		DEV_INVARIANT_CHECK;
-	}
->>>>>>> 71b2bf22
 }
 
 void EthereumHost::onPeerStatus(EthereumPeer* _peer)
@@ -283,222 +264,14 @@
 
 void EthereumHost::onPeerHashes(EthereumPeer* _peer, h256s const& _hashes)
 {
-<<<<<<< HEAD
 	Guard l(x_sync);
 	sync().onPeerHashes(_peer, _hashes);
-=======
-	RecursiveGuard l(x_sync);
-	DEV_INVARIANT_CHECK;
-	if (_peer->m_syncHashNumber > 0)
-		_peer->m_syncHashNumber += _hashes.size();
-
-	_peer->setAsking(Asking::Nothing);
-	onPeerHashes(_peer, _hashes, false);
-}
-
-void EthereumHost::onPeerHashes(EthereumPeer* _peer, h256s const& _hashes, bool _complete)
-{
-	if (_hashes.empty())
-	{
-		_peer->m_hashSub.doneFetch();
-		continueSync();
-		return;
-	}
-
-	bool syncByNumber = _peer->m_syncHashNumber;
-	if (!syncByNumber && !_complete && _peer->m_syncHash != m_syncingLatestHash)
-	{
-		// Obsolete hashes, discard
-		continueSync(_peer);
-		return;
-	}
-
-	unsigned knowns = 0;
-	unsigned unknowns = 0;
-	h256s neededBlocks;
-	unsigned firstNumber = _peer->m_syncHashNumber - _hashes.size();
-	for (unsigned i = 0; i < _hashes.size(); ++i)
-	{
-		_peer->addRating(1);
-		auto h = _hashes[i];
-		auto status = m_bq.blockStatus(h);
-		if (status == QueueStatus::Importing || status == QueueStatus::Ready || m_chain.isKnown(h))
-		{
-			clog(NetMessageSummary) << "Block hash already known:" << h;
-			if (!syncByNumber)
-			{
-				m_hashes += neededBlocks;
-				clog(NetMessageSummary) << "Start blocks download...";
-				onPeerDoneHashes(_peer, true);
-				return;
-			}
-		}
-		else if (status == QueueStatus::Bad)
-		{
-			cwarn << "block hash bad!" << h << ". Bailing...";
-			_peer->setIdle();
-			return;
-		}
-		else if (status == QueueStatus::Unknown)
-		{
-			unknowns++;
-			neededBlocks.push_back(h);
-		}
-		else
-			knowns++;
-
-		if (!syncByNumber)
-			m_syncingLatestHash = h;
-		else
-			_peer->m_hashSub.noteHash(firstNumber + i, 1);
-	}
-	if (syncByNumber)
-	{
-		m_man.appendToChain(neededBlocks);	// Append to download manager immediatelly
-		clog(NetMessageSummary) << knowns << "knowns," << unknowns << "unknowns";
-	}
-	else
-	{
-		m_hashes += neededBlocks;			// Append to local list
-		clog(NetMessageSummary) << knowns << "knowns," << unknowns << "unknowns; now at" << m_syncingLatestHash;
-	}
-	if (_complete)
-	{
-		clog(NetMessageSummary) << "Start new blocks download...";
-		m_syncingLatestHash = h256();
-		setState(SyncState::NewBlocks);
-		m_man.resetToChain(m_hashes);
-		m_hashes.clear();
-		m_hashMan.reset(m_chain.number() + 1);
-		continueSync(_peer);
-	}
-	else if (syncByNumber && m_hashMan.isComplete())
-	{
-		// Done our chain-get.
-		clog(NetNote) << "Hashes download complete.";
-		onPeerDoneHashes(_peer, false);
-	}
-	else if (m_hashes.size() > _peer->m_expectedHashes)
-	{
-		_peer->disable("Too many hashes");
-		m_hashes.clear();
-		m_syncingLatestHash = h256();
-		setState(SyncState::HashesNegotiate);
-		continueSync(); ///Try with some other peer, keep the chain
-	}
-	else
-		continueSync(_peer); /// Grab next hashes
-	DEV_INVARIANT_CHECK;
-}
-
-void EthereumHost::onPeerDoneHashes(EthereumPeer* _peer, bool _localChain)
-{
-	assert(_peer->m_asking == Asking::Nothing);
-	m_syncingLatestHash = h256();
-	setState(SyncState::Blocks);
-	if (_peer->m_protocolVersion != protocolVersion() || _localChain)
-	{
-		m_man.resetToChain(m_hashes);
-		_peer->addRating(m_man.chainSize() / 100); //TODO: what about other peers?
-	}
-	m_hashMan.reset(m_chain.number() + 1);
-	m_hashes.clear();
-	continueSync();
->>>>>>> 71b2bf22
 }
 
 void EthereumHost::onPeerBlocks(EthereumPeer* _peer, RLP const& _r)
 {
-<<<<<<< HEAD
 	Guard l(x_sync);
 	sync().onPeerBlocks(_peer, _r);
-=======
-	RecursiveGuard l(x_sync);
-	DEV_INVARIANT_CHECK;
-	_peer->setAsking(Asking::Nothing);
-	unsigned itemCount = _r.itemCount();
-	clog(NetMessageSummary) << "Blocks (" << dec << itemCount << "entries)" << (itemCount ? "" : ": NoMoreBlocks");
-
-	if (itemCount == 0)
-	{
-		// Got to this peer's latest block - just give up.
-		clog(NetNote) << "Finishing blocks fetch...";
-		// NOTE: need to notify of giving up on chain-hashes, too, altering state as necessary.
-		_peer->m_sub.doneFetch();
-		_peer->setIdle();
-		return;
-	}
-
-	unsigned success = 0;
-	unsigned future = 0;
-	unsigned unknown = 0;
-	unsigned got = 0;
-	unsigned repeated = 0;
-	u256 maxDifficulty = 0;
-	h256 maxUnknown;
-
-	for (unsigned i = 0; i < itemCount; ++i)
-	{
-		auto h = BlockInfo::headerHash(_r[i].data());
-		if (_peer->m_sub.noteBlock(h))
-		{
-			_peer->addRating(10);
-			switch (m_bq.import(_r[i].data(), m_chain))
-			{
-			case ImportResult::Success:
-				success++;
-				break;
-
-			case ImportResult::Malformed:
-			case ImportResult::BadChain:
-				_peer->disable("Malformed block received.");
-				return;
-
-			case ImportResult::FutureTime:
-				future++;
-				break;
-
-			case ImportResult::AlreadyInChain:
-			case ImportResult::AlreadyKnown:
-				got++;
-				break;
-
-			case ImportResult::UnknownParent:
-			{
-				unknown++;
-				BlockInfo bi;
-				bi.populateFromHeader(_r[i][0]);
-				if (bi.difficulty > maxDifficulty)
-				{
-					maxDifficulty = bi.difficulty;
-					maxUnknown = h;
-				}
-				break;
-			}
-
-			default:;
-			}
-		}
-		else
-		{
-			_peer->addRating(0);	// -1?
-			repeated++;
-		}
-	}
-
-	clog(NetMessageSummary) << dec << success << "imported OK," << unknown << "with unknown parents," << future << "with future timestamps," << got << " already known," << repeated << " repeats received.";
-
-	if (m_state == SyncState::NewBlocks && unknown > 0)
-	{
-		_peer->m_latestHash = maxUnknown;
-		_peer->m_totalDifficulty = maxDifficulty;
-		if (peerShouldGrabChain(_peer))
-			resetSyncTo(maxUnknown);
-	}
-
-	continueSync(_peer);
-	DEV_INVARIANT_CHECK;
->>>>>>> 71b2bf22
 }
 
 void EthereumHost::onPeerNewHashes(EthereumPeer* _peer, h256s const& _hashes)
@@ -509,71 +282,8 @@
 
 void EthereumHost::onPeerNewBlock(EthereumPeer* _peer, RLP const& _r)
 {
-<<<<<<< HEAD
 	Guard l(x_sync);
 	sync().onPeerNewBlock(_peer, _r);
-=======
-	RecursiveGuard l(x_sync);
-	DEV_INVARIANT_CHECK;
-	if ((isSyncing() || _peer->isConversing()))
-	{
-		clog(NetMessageSummary) << "Ignoring new blocks since we're already downloading.";
-		return;
-	}
-	auto h = BlockInfo::headerHash(_r[0].data());
-	clog(NetMessageSummary) << "NewBlock: " << h;
-
-	if (_r.itemCount() != 2)
-		_peer->disable("NewBlock without 2 data fields.");
-	else
-	{
-		bool sync = false;
-		switch (m_bq.import(_r[0].data(), m_chain))
-		{
-		case ImportResult::Success:
-			_peer->addRating(100);
-			break;
-		case ImportResult::FutureTime:
-			//TODO: Rating dependent on how far in future it is.
-			break;
-
-		case ImportResult::Malformed:
-		case ImportResult::BadChain:
-			_peer->disable("Malformed block received.");
-			return;
-
-		case ImportResult::AlreadyInChain:
-		case ImportResult::AlreadyKnown:
-			break;
-
-		case ImportResult::UnknownParent:
-			if (h)
-			{
-				u256 difficulty = _r[1].toInt<u256>();
-				if (m_syncingTotalDifficulty < difficulty)
-				{
-					_peer->m_latestHash = h;
-					_peer->m_totalDifficulty = difficulty;
-					if (peerShouldGrabChain(_peer))
-					{
-						clog(NetMessageSummary) << "Received block with no known parent. Resyncing...";
-						resetSyncTo(h);;
-						sync = true;
-					}
-				}
-			}
-			break;
-		default:;
-		}
-
-		DEV_GUARDED(_peer->x_knownBlocks)
-			_peer->m_knownBlocks.insert(h);
-
-		if (sync)
-			continueSync(_peer);
-	}
-	DEV_INVARIANT_CHECK;
->>>>>>> 71b2bf22
 }
 
 void EthereumHost::onPeerTransactions(EthereumPeer* _peer, RLP const& _r)
@@ -611,171 +321,9 @@
 
 void EthereumHost::onPeerAborting(EthereumPeer* _peer)
 {
-<<<<<<< HEAD
 	Guard l(x_sync);
 	if (m_sync)
 		m_sync->onPeerAborting(_peer);
-=======
-	RecursiveGuard l(x_sync);
-	if (_peer->isConversing())
-	{
-		_peer->setIdle();
-//		if (_peer->isCriticalSyncing())
-			_peer->setRude();
-		continueSync();
-	}
-	DEV_INVARIANT_CHECK;
-}
-
-void EthereumHost::continueSync()
-{
-	if (m_state == SyncState::WaitingQueue)
-		setState(m_lastActiveState);
-	clog(NetAllDetail) << "Continuing sync for all peers";
-	foreachPeer([&](EthereumPeer* _p)
-	{
-		if (_p->m_asking == Asking::Nothing)
-			continueSync(_p);
-	});
-}
-
-void EthereumHost::continueSync(EthereumPeer* _peer)
-{
-	DEV_INVARIANT_CHECK;
-	assert(_peer->m_asking == Asking::Nothing);
-	bool otherPeerV60Sync = false;
-	bool otherPeerV61Sync = false;
-	if (needHashes())
-	{
-		if (!peerShouldGrabChain(_peer))
-		{
-			_peer->setIdle();
-			return;
-		}
-
-		foreachPeer([&](EthereumPeer* _p)
-		{
-			if (_p != _peer && _p->m_asking == Asking::Hashes)
-			{
-				if (_p->m_protocolVersion != protocolVersion())
-					otherPeerV60Sync = true; // Already have a peer downloading hash chain with old protocol, do nothing
-				else
-					otherPeerV61Sync = true; // Already have a peer downloading hash chain with V61+ protocol, join if supported
-			}
-		});
-		if (otherPeerV60Sync && !m_hashes.empty())
-		{
-			/// Downloading from other peer with v60 protocol, nothing else we can do
-			_peer->setIdle();
-			return;
-		}
-		if (otherPeerV61Sync && _peer->m_protocolVersion != protocolVersion())
-		{
-			/// Downloading from other peer with v61+ protocol which this peer does not support,
-			_peer->setIdle();
-			return;
-		}
-		if (_peer->m_protocolVersion == protocolVersion() && !m_hashMan.isComplete())
-		{
-			setState(SyncState::HashesParallel);
-			_peer->requestHashes(); /// v61+ and not catching up to a particular hash
-		}
-		else
-		{
-			// Restart/continue sync in single peer mode
-			if (!m_syncingLatestHash)
-			{
-				m_syncingLatestHash =_peer->m_latestHash;
-				m_syncingTotalDifficulty = _peer->m_totalDifficulty;
-			}
-			if (_peer->m_totalDifficulty >= m_syncingTotalDifficulty)
-			{
-				_peer->requestHashes(m_syncingLatestHash);
-				setState(SyncState::HashesSingle);
-				m_estimatedHashes = _peer->m_expectedHashes - (_peer->m_protocolVersion == protocolVersion() ? 0 : c_chainReorgSize);
-			}
-			else
-				_peer->setIdle();
-		}
-	}
-	else if (needBlocks())
-	{
-		if (m_man.isComplete())
-		{
-			// Done our chain-get.
-			setState(SyncState::Idle);
-			clog(NetNote) << "Chain download complete.";
-			// 1/100th for each useful block hash.
-			_peer->addRating(m_man.chainSize() / 100); //TODO: what about other peers?
-			m_man.reset();
-			_peer->setIdle();
-			return;
-		}
-		else if (peerCanHelp(_peer))
-		{
-			// Check block queue status
-			if (m_bq.unknownFull())
-			{
-				clog(NetWarn) << "Too many unknown blocks, restarting sync";
-				m_bq.clear();
-				reset();
-				continueSync();
-			}
-			else if (m_bq.knownFull())
-			{
-				clog(NetAllDetail) << "Waiting for block queue before downloading blocks";
-				m_lastActiveState = m_state;
-				setState(SyncState::WaitingQueue);
-				_peer->setIdle();
-			}
-			else
-				_peer->requestBlocks();
-		}
-	}
-	else
-		_peer->setIdle();
-	DEV_INVARIANT_CHECK;
-}
-
-bool EthereumHost::peerCanHelp(EthereumPeer* _peer) const
-{
-	(void)_peer;
-	return true;
-}
-
-bool EthereumHost::peerShouldGrabBlocks(EthereumPeer* _peer) const
-{
-	// this is only good for deciding whether to go ahead and grab a particular peer's hash chain,
-	// yet it's being used in determining whether to allow a peer help with downloading an existing
-	// chain of blocks.
-	auto td = _peer->m_totalDifficulty;
-	auto lh = m_syncingLatestHash;
-	auto ctd = m_chain.details().totalDifficulty;
-
-	clog(NetAllDetail) << "Should grab blocks? " << td << "vs" << ctd;
-	if (td < ctd || (td == ctd && m_chain.currentHash() == lh))
-		return false;
-	return true;
-}
-
-bool EthereumHost::peerShouldGrabChain(EthereumPeer* _peer) const
-{
-	h256 c = m_chain.currentHash();
-	unsigned n = m_chain.number();
-	u256 td = m_chain.details().totalDifficulty;
-
-	clog(NetAllDetail) << "Attempt chain-grab? Latest:" << c << ", number:" << n << ", TD:" << td << " versus " << _peer->m_totalDifficulty;
-	if (td >= _peer->m_totalDifficulty)
-	{
-		clog(NetAllDetail) << "No. Our chain is better.";
-		return false;
-	}
-	else
-	{
-		clog(NetAllDetail) << "Yes. Their chain is better.";
-		return true;
-	}
->>>>>>> 71b2bf22
 }
 
 bool EthereumHost::isSyncing() const
@@ -792,16 +340,4 @@
 	if (!m_sync)
 		return SyncStatus();
 	return m_sync->status();
-}
-
-bool EthereumHost::invariants() const
-{
-<<<<<<< HEAD
-=======
-	if (m_state == SyncState::HashesNegotiate && !m_hashes.empty())
-		return false;
-	if (needBlocks() && (m_syncingLatestHash || !m_hashes.empty()))
-		return false;
->>>>>>> 71b2bf22
-	return true;
 }