--- conflicted
+++ resolved
@@ -36,32 +36,6 @@
 namespace eth
 {
 
-<<<<<<< HEAD
-=======
-struct VMException: virtual Exception {};
-struct StepsDone: virtual VMException {};
-struct BreakPointHit: virtual VMException {};
-struct BadInstruction: virtual VMException {};
-struct BadJumpDestination: virtual VMException {};
-struct OutOfGas: virtual VMException {};
-struct StackTooSmall: virtual public VMException {};
-
-// Convert from a 256-bit integer stack/memory entry into a 160-bit Address hash.
-// Currently we just pull out the right (low-order in BE) 160-bits.
-inline Address asAddress(u256 _item)
-{
-	return right160(h256(_item));
-}
-
-inline u256 fromAddress(Address _a)
-{
-	return (u160)_a;
-//	h256 ret;
-//	memcpy(&ret, &_a, sizeof(_a));
-//	return ret;
-}
-
->>>>>>> 4eeb0eae
 /**
  */
 class VM : public VMFace
