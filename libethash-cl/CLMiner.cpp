/// OpenCL miner implementation.
///
/// @file
/// @copyright GNU General Public License

#include "CLMiner.h"
#include <libethash/internal.h>
#include "CLMiner_kernel_stable.h"
#include "CLMiner_kernel_experimental.h"

using namespace dev;
using namespace eth;

namespace dev
{
namespace eth
{

unsigned CLMiner::s_workgroupSize = CLMiner::c_defaultLocalWorkSize;
unsigned CLMiner::s_initialGlobalWorkSize = CLMiner::c_defaultGlobalWorkSizeMultiplier * CLMiner::c_defaultLocalWorkSize;
unsigned CLMiner::s_threadsPerHash = 8;
unsigned CLMiner::s_threadTweak = 7;
CLKernelName CLMiner::s_clKernelName = CLMiner::c_defaultKernelName;

constexpr size_t c_maxSearchResults = 1;

struct CLChannel: public LogChannel
{
	static const char* name() { return EthOrange " cl"; }
	static const int verbosity = 2;
	static const bool debug = false;
};
#define cllog clog(CLChannel)
#define ETHCL_LOG(_contents) cllog << _contents

/**
 * Returns the name of a numerical cl_int error
 * Takes constants from CL/cl.h and returns them in a readable format
 */
static const char *strClError(cl_int err) {

	switch (err) {
	case CL_SUCCESS:
		return "CL_SUCCESS";
	case CL_DEVICE_NOT_FOUND:
		return "CL_DEVICE_NOT_FOUND";
	case CL_DEVICE_NOT_AVAILABLE:
		return "CL_DEVICE_NOT_AVAILABLE";
	case CL_COMPILER_NOT_AVAILABLE:
		return "CL_COMPILER_NOT_AVAILABLE";
	case CL_MEM_OBJECT_ALLOCATION_FAILURE:
		return "CL_MEM_OBJECT_ALLOCATION_FAILURE";
	case CL_OUT_OF_RESOURCES:
		return "CL_OUT_OF_RESOURCES";
	case CL_OUT_OF_HOST_MEMORY:
		return "CL_OUT_OF_HOST_MEMORY";
	case CL_PROFILING_INFO_NOT_AVAILABLE:
		return "CL_PROFILING_INFO_NOT_AVAILABLE";
	case CL_MEM_COPY_OVERLAP:
		return "CL_MEM_COPY_OVERLAP";
	case CL_IMAGE_FORMAT_MISMATCH:
		return "CL_IMAGE_FORMAT_MISMATCH";
	case CL_IMAGE_FORMAT_NOT_SUPPORTED:
		return "CL_IMAGE_FORMAT_NOT_SUPPORTED";
	case CL_BUILD_PROGRAM_FAILURE:
		return "CL_BUILD_PROGRAM_FAILURE";
	case CL_MAP_FAILURE:
		return "CL_MAP_FAILURE";
	case CL_MISALIGNED_SUB_BUFFER_OFFSET:
		return "CL_MISALIGNED_SUB_BUFFER_OFFSET";
	case CL_EXEC_STATUS_ERROR_FOR_EVENTS_IN_WAIT_LIST:
		return "CL_EXEC_STATUS_ERROR_FOR_EVENTS_IN_WAIT_LIST";

#ifdef CL_VERSION_1_2
	case CL_COMPILE_PROGRAM_FAILURE:
		return "CL_COMPILE_PROGRAM_FAILURE";
	case CL_LINKER_NOT_AVAILABLE:
		return "CL_LINKER_NOT_AVAILABLE";
	case CL_LINK_PROGRAM_FAILURE:
		return "CL_LINK_PROGRAM_FAILURE";
	case CL_DEVICE_PARTITION_FAILED:
		return "CL_DEVICE_PARTITION_FAILED";
	case CL_KERNEL_ARG_INFO_NOT_AVAILABLE:
		return "CL_KERNEL_ARG_INFO_NOT_AVAILABLE";
#endif // CL_VERSION_1_2

	case CL_INVALID_VALUE:
		return "CL_INVALID_VALUE";
	case CL_INVALID_DEVICE_TYPE:
		return "CL_INVALID_DEVICE_TYPE";
	case CL_INVALID_PLATFORM:
		return "CL_INVALID_PLATFORM";
	case CL_INVALID_DEVICE:
		return "CL_INVALID_DEVICE";
	case CL_INVALID_CONTEXT:
		return "CL_INVALID_CONTEXT";
	case CL_INVALID_QUEUE_PROPERTIES:
		return "CL_INVALID_QUEUE_PROPERTIES";
	case CL_INVALID_COMMAND_QUEUE:
		return "CL_INVALID_COMMAND_QUEUE";
	case CL_INVALID_HOST_PTR:
		return "CL_INVALID_HOST_PTR";
	case CL_INVALID_MEM_OBJECT:
		return "CL_INVALID_MEM_OBJECT";
	case CL_INVALID_IMAGE_FORMAT_DESCRIPTOR:
		return "CL_INVALID_IMAGE_FORMAT_DESCRIPTOR";
	case CL_INVALID_IMAGE_SIZE:
		return "CL_INVALID_IMAGE_SIZE";
	case CL_INVALID_SAMPLER:
		return "CL_INVALID_SAMPLER";
	case CL_INVALID_BINARY:
		return "CL_INVALID_BINARY";
	case CL_INVALID_BUILD_OPTIONS:
		return "CL_INVALID_BUILD_OPTIONS";
	case CL_INVALID_PROGRAM:
		return "CL_INVALID_PROGRAM";
	case CL_INVALID_PROGRAM_EXECUTABLE:
		return "CL_INVALID_PROGRAM_EXECUTABLE";
	case CL_INVALID_KERNEL_NAME:
		return "CL_INVALID_KERNEL_NAME";
	case CL_INVALID_KERNEL_DEFINITION:
		return "CL_INVALID_KERNEL_DEFINITION";
	case CL_INVALID_KERNEL:
		return "CL_INVALID_KERNEL";
	case CL_INVALID_ARG_INDEX:
		return "CL_INVALID_ARG_INDEX";
	case CL_INVALID_ARG_VALUE:
		return "CL_INVALID_ARG_VALUE";
	case CL_INVALID_ARG_SIZE:
		return "CL_INVALID_ARG_SIZE";
	case CL_INVALID_KERNEL_ARGS:
		return "CL_INVALID_KERNEL_ARGS";
	case CL_INVALID_WORK_DIMENSION:
		return "CL_INVALID_WORK_DIMENSION";
	case CL_INVALID_WORK_GROUP_SIZE:
		return "CL_INVALID_WORK_GROUP_SIZE";
	case CL_INVALID_WORK_ITEM_SIZE:
		return "CL_INVALID_WORK_ITEM_SIZE";
	case CL_INVALID_GLOBAL_OFFSET:
		return "CL_INVALID_GLOBAL_OFFSET";
	case CL_INVALID_EVENT_WAIT_LIST:
		return "CL_INVALID_EVENT_WAIT_LIST";
	case CL_INVALID_EVENT:
		return "CL_INVALID_EVENT";
	case CL_INVALID_OPERATION:
		return "CL_INVALID_OPERATION";
	case CL_INVALID_GL_OBJECT:
		return "CL_INVALID_GL_OBJECT";
	case CL_INVALID_BUFFER_SIZE:
		return "CL_INVALID_BUFFER_SIZE";
	case CL_INVALID_MIP_LEVEL:
		return "CL_INVALID_MIP_LEVEL";
	case CL_INVALID_GLOBAL_WORK_SIZE:
		return "CL_INVALID_GLOBAL_WORK_SIZE";
	case CL_INVALID_PROPERTY:
		return "CL_INVALID_PROPERTY";

#ifdef CL_VERSION_1_2
	case CL_INVALID_IMAGE_DESCRIPTOR:
		return "CL_INVALID_IMAGE_DESCRIPTOR";
	case CL_INVALID_COMPILER_OPTIONS:
		return "CL_INVALID_COMPILER_OPTIONS";
	case CL_INVALID_LINKER_OPTIONS:
		return "CL_INVALID_LINKER_OPTIONS";
	case CL_INVALID_DEVICE_PARTITION_COUNT:
		return "CL_INVALID_DEVICE_PARTITION_COUNT";
#endif // CL_VERSION_1_2

#ifdef CL_VERSION_2_0
	case CL_INVALID_PIPE_SIZE:
		return "CL_INVALID_PIPE_SIZE";
	case CL_INVALID_DEVICE_QUEUE:
		return "CL_INVALID_DEVICE_QUEUE";
#endif // CL_VERSION_2_0

#ifdef CL_VERSION_2_2
	case CL_INVALID_SPEC_ID:
		return "CL_INVALID_SPEC_ID";
	case CL_MAX_SIZE_RESTRICTION_EXCEEDED:
		return "CL_MAX_SIZE_RESTRICTION_EXCEEDED";
#endif // CL_VERSION_2_2
	}

	return "Unknown CL error encountered";
}

/**
 * Prints cl::Errors in a uniform way
 * @param msg text prepending the error message
 * @param clerr cl:Error object
 *
 * Prints errors in the format:
 *      msg: what(), string err() (numeric err())
 */
static std::string ethCLErrorHelper(const char *msg, cl::Error const &clerr) {
	std::ostringstream osstream;
	osstream << msg << ": " << clerr.what() << ": " << strClError(clerr.err())
	         << " (" << clerr.err() << ")";
	return osstream.str();
}

namespace
{

void addDefinition(string& _source, char const* _id, unsigned _value)
{
	char buf[256];
	sprintf(buf, "#define %s %uu\n", _id, _value);
	_source.insert(_source.begin(), buf, buf + strlen(buf));
}

std::vector<cl::Platform> getPlatforms()
{
	vector<cl::Platform> platforms;
	try
	{
		cl::Platform::get(&platforms);
	}
	catch(cl::Error const& err)
	{
#if defined(CL_PLATFORM_NOT_FOUND_KHR)
		if (err.err() == CL_PLATFORM_NOT_FOUND_KHR)
			cwarn << "No OpenCL platforms found";
		else
#endif
			throw err;
	}
	return platforms;
}

std::vector<cl::Device> getDevices(std::vector<cl::Platform> const& _platforms, unsigned _platformId)
{
	vector<cl::Device> devices;
	size_t platform_num = min<size_t>(_platformId, _platforms.size() - 1);
	try
	{
		_platforms[platform_num].getDevices(
			CL_DEVICE_TYPE_GPU | CL_DEVICE_TYPE_ACCELERATOR,
			&devices
		);
	}
	catch (cl::Error const& err)
	{
		// if simply no devices found return empty vector
		if (err.err() != CL_DEVICE_NOT_FOUND)
			throw err;
	}
	return devices;
}

}

}
}

unsigned CLMiner::s_platformId = 0;
unsigned CLMiner::s_numInstances = 0;
vector<int> CLMiner::s_devices(MAX_MINERS, -1);

CLMiner::CLMiner(FarmFace& _farm, unsigned _index):
	Miner("cl-", _farm, _index)
{}

CLMiner::~CLMiner()
{
	stopWorking();
	kick_miner();
}

void CLMiner::report(uint64_t _nonce, WorkPackage const& _w)
{
	assert(_nonce != 0);
	// TODO: Why re-evaluating?
	Result r = EthashAux::eval(_w.seed, _w.header, _nonce);
	if (r.value < _w.boundary)
		farm.submitProof(Solution{_nonce, r.mixHash, _w, false});
	else {
		farm.failedSolution();
		cwarn << "FAILURE: GPU gave incorrect result!";
	}
}

void CLMiner::workLoop()
{
	// Memory for zero-ing buffers. Cannot be static because crashes on macOS.
	uint32_t const c_zero = 0;

	uint64_t startNonce = 0;

	// The work package currently processed by GPU.
	WorkPackage current;
	current.header = h256{1u};
	current.seed = h256{1u};

	try {
		while (true)
		{
			const WorkPackage w = work();

			if (current.header != w.header)
			{
				// New work received. Update GPU data.
				auto localSwitchStart = std::chrono::high_resolution_clock::now();

				if (!w)
				{
					cllog << "No work. Pause for 3 s.";
					std::this_thread::sleep_for(std::chrono::seconds(3));
					continue;
				}

				if (current.seed != w.seed)
				{
					if (s_dagLoadMode == DAG_LOAD_MODE_SEQUENTIAL)
					{
						while (s_dagLoadIndex < index)
							this_thread::sleep_for(chrono::seconds(1));
						++s_dagLoadIndex;
					}

					cllog << "New seed" << w.seed;
					init(w.seed);
				}

				// Upper 64 bits of the boundary.
				const uint64_t target = (uint64_t)(u64)((u256)w.boundary >> 192);
				assert(target > 0);

				// Update header constant buffer.
				m_queue.enqueueWriteBuffer(m_header, CL_FALSE, 0, w.header.size, w.header.data());
				m_queue.enqueueWriteBuffer(m_searchBuffer, CL_FALSE, 0, sizeof(c_zero), &c_zero);

				m_searchKernel.setArg(0, m_searchBuffer);  // Supply output buffer to kernel.
				m_searchKernel.setArg(4, target);

				// FIXME: This logic should be move out of here.
				if (w.exSizeBits >= 0)
				{
					// This can support up to 2^c_log2MaxMiners devices.
					startNonce = w.startNonce | ((uint64_t)index << (64 - LOG2_MAX_MINERS - w.exSizeBits));
				}
				else
					startNonce = get_start_nonce();

				auto switchEnd = std::chrono::high_resolution_clock::now();
				auto globalSwitchTime = std::chrono::duration_cast<std::chrono::milliseconds>(switchEnd - workSwitchStart).count();
				auto localSwitchTime = std::chrono::duration_cast<std::chrono::microseconds>(switchEnd - localSwitchStart).count();
				cllog << "Switch time" << globalSwitchTime << "ms /" << localSwitchTime << "us";
			}

			// Read results.
			// TODO: could use pinned host pointer instead.
			uint32_t results[c_maxSearchResults + 1];
			m_queue.enqueueReadBuffer(m_searchBuffer, CL_TRUE, 0, sizeof(results), &results);

			uint64_t nonce = 0;
			if (results[0] > 0)
			{
				// Ignore results except the first one.
				nonce = current.startNonce + results[1];
				// Reset search buffer if any solution found.
				m_queue.enqueueWriteBuffer(m_searchBuffer, CL_FALSE, 0, sizeof(c_zero), &c_zero);
			}

			// Run the kernel.
			m_searchKernel.setArg(3, startNonce);
			m_queue.enqueueNDRangeKernel(m_searchKernel, cl::NullRange, m_globalWorkSize, m_workgroupSize);

			// Report results while the kernel is running.
			// It takes some time because ethash must be re-evaluated on CPU.
			if (nonce != 0)
				report(nonce, current);

			current = w;        // kernel now processing newest work
			current.startNonce = startNonce;
			// Increase start nonce for following kernel execution.
			startNonce += m_globalWorkSize;

			// Report hash count
			addHashCount(m_globalWorkSize);

			// Check if we should stop.
			if (shouldStop())
			{
				// Make sure the last buffer write has finished --
				// it reads local variable.
				m_queue.finish();
				break;
			}
		}
	}
	catch (cl::Error const& _e)
	{
		cwarn << ethCLErrorHelper("OpenCL Error", _e);
	}
}

void CLMiner::kick_miner() {}

unsigned CLMiner::getNumDevices()
{
	vector<cl::Platform> platforms = getPlatforms();
	if (platforms.empty())
		return 0;

	vector<cl::Device> devices = getDevices(platforms, s_platformId);
	if (devices.empty())
	{
		cwarn << "No OpenCL devices found.";
		return 0;
	}
	return devices.size();
}

void CLMiner::listDevices()
{
	string outString ="\nListing OpenCL devices.\nFORMAT: [platformID] [deviceID] deviceName\n";
	unsigned int i = 0;

	vector<cl::Platform> platforms = getPlatforms();
	if (platforms.empty())
		return;
	for (unsigned j = 0; j < platforms.size(); ++j)
	{
		i = 0;
		vector<cl::Device> devices = getDevices(platforms, j);
		for (auto const& device: devices)
		{
			outString += "[" + to_string(j) + "] [" + to_string(i) + "] " + device.getInfo<CL_DEVICE_NAME>() + "\n";
			outString += "\tCL_DEVICE_TYPE: ";
			switch (device.getInfo<CL_DEVICE_TYPE>())
			{
			case CL_DEVICE_TYPE_CPU:
				outString += "CPU\n";
				break;
			case CL_DEVICE_TYPE_GPU:
				{
					cl_uint maxCus;
					clGetDeviceInfo(device(), CL_DEVICE_MAX_COMPUTE_UNITS, sizeof(maxCus), &maxCus, NULL);
					stringstream ss;
					ss << maxCus;
					outString += "GPU #CUs = " + ss.str() + '\n';
				}
				break;
			case CL_DEVICE_TYPE_ACCELERATOR:
				outString += "ACCELERATOR\n";
				break;
			default:
				outString += "DEFAULT\n";
				break;
			}
			outString += "\tCL_DEVICE_GLOBAL_MEM_SIZE: " + to_string(device.getInfo<CL_DEVICE_GLOBAL_MEM_SIZE>()) + "\n";
			outString += "\tCL_DEVICE_MAX_MEM_ALLOC_SIZE: " + to_string(device.getInfo<CL_DEVICE_MAX_MEM_ALLOC_SIZE>()) + "\n";
			outString += "\tCL_DEVICE_MAX_WORK_GROUP_SIZE: " + to_string(device.getInfo<CL_DEVICE_MAX_WORK_GROUP_SIZE>()) + "\n";
			++i;
		}
	}
	std::cout << outString;
}

bool CLMiner::configureGPU(
	unsigned _localWorkSize,
	unsigned _globalWorkSizeMultiplier,
	unsigned _platformId,
	uint64_t _currentBlock,
	unsigned _dagLoadMode,
	unsigned _dagCreateDevice
)
{
	s_dagLoadMode = _dagLoadMode;
	s_dagCreateDevice = _dagCreateDevice;

	s_platformId = _platformId;

	_localWorkSize = ((_localWorkSize + 7) / 8) * 8;
	s_workgroupSize = _localWorkSize;

	s_initialGlobalWorkSize = _globalWorkSizeMultiplier * _localWorkSize;

	uint64_t dagSize = ethash_get_datasize(_currentBlock);

	vector<cl::Platform> platforms = getPlatforms();
	if (platforms.empty())
		return false;
	if (_platformId >= platforms.size())
		return false;

	vector<cl::Device> devices = getDevices(platforms, _platformId);
	for (auto const& device: devices)
	{
		cl_ulong result = 0;
		device.getInfo(CL_DEVICE_GLOBAL_MEM_SIZE, &result);
		if (result >= dagSize)
		{
			cnote <<
				"Found suitable OpenCL device [" << device.getInfo<CL_DEVICE_NAME>()
												 << "] with " << result << " bytes of GPU memory";
			return true;
		}

		cnote <<
			"OpenCL device " << device.getInfo<CL_DEVICE_NAME>()
							 << " has insufficient GPU memory." << result <<
							 " bytes of memory found < " << dagSize << " bytes of memory required";
	}

	cout << "No GPU device with sufficient memory was found. Can't GPU mine. Remove the -G argument" << endl;
	return false;
}

bool CLMiner::init(const h256& seed)
{
	EthashAux::LightType light = EthashAux::light(seed);

	// get all platforms
	try
	{
		vector<cl::Platform> platforms = getPlatforms();
		if (platforms.empty())
			return false;

		// use selected platform
		unsigned platformIdx = min<unsigned>(s_platformId, platforms.size() - 1);

		string platformName = platforms[platformIdx].getInfo<CL_PLATFORM_NAME>();
		ETHCL_LOG("Platform: " << platformName);

		int platformId = OPENCL_PLATFORM_UNKNOWN;
		{
			// this mutex prevents race conditions when calling the adl wrapper since it is apparently not thread safe
			static std::mutex mtx;
			std::lock_guard<std::mutex> lock(mtx);

			if (platformName == "NVIDIA CUDA")
			{
				platformId = OPENCL_PLATFORM_NVIDIA;
				m_hwmoninfo.deviceType = HwMonitorInfoType::NVIDIA;
			}
			else if (platformName == "AMD Accelerated Parallel Processing")
			{
				platformId = OPENCL_PLATFORM_AMD;
				m_hwmoninfo.deviceType = HwMonitorInfoType::AMD;
			}
			else if (platformName == "Clover")
			{
				platformId = OPENCL_PLATFORM_CLOVER;
			}
		}

		// get GPU device of the default platform
		vector<cl::Device> devices = getDevices(platforms, platformIdx);
		if (devices.empty())
		{
			ETHCL_LOG("No OpenCL devices found.");
			return false;
		}

		// use selected device
		unsigned deviceId = s_devices[index] > -1 ? s_devices[index] : index;
		m_hwmoninfo.deviceIndex = deviceId;
		cl::Device& device = devices[min<unsigned>(deviceId, devices.size() - 1)];
		string deviceName = device.getInfo<CL_DEVICE_NAME>();
		string device_version = device.getInfo<CL_DEVICE_VERSION>();
		ETHCL_LOG("Device:   " <<  deviceName << " / " << device_version);

		string clVer = device_version.substr(7, 3);
		if (clVer == "1.0" || clVer == "1.1")
		{
			if (platformId == OPENCL_PLATFORM_CLOVER)
			{
				ETHCL_LOG("OpenCL " << clVer << " not supported, but platform Clover might work nevertheless. USE AT OWN RISK!");
			}
			else
			{
				ETHCL_LOG("OpenCL " << clVer << " not supported - minimum required version is 1.2");
				return false;
			}
		}

		char options[256];
		int computeCapability = 0;
		if (platformId == OPENCL_PLATFORM_NVIDIA) {
			cl_uint computeCapabilityMajor;
			cl_uint computeCapabilityMinor;
			clGetDeviceInfo(device(), CL_DEVICE_COMPUTE_CAPABILITY_MAJOR_NV, sizeof(cl_uint), &computeCapabilityMajor, NULL);
			clGetDeviceInfo(device(), CL_DEVICE_COMPUTE_CAPABILITY_MINOR_NV, sizeof(cl_uint), &computeCapabilityMinor, NULL);

			computeCapability = computeCapabilityMajor * 10 + computeCapabilityMinor;
			int maxregs = computeCapability >= 35 ? 72 : 63;
			sprintf(options, "-cl-nv-maxrregcount=%d", maxregs);
		}
		else {
			sprintf(options, "%s", "");
		}
		// create context
		m_context = cl::Context(vector<cl::Device>(&device, &device + 1));
		m_queue = cl::CommandQueue(m_context, device);

		m_workgroupSize = s_workgroupSize;
		m_globalWorkSize = s_initialGlobalWorkSize;

<<<<<<< HEAD
		if (m_globalWorkSize == 0)
		{
			cl_uint maxCUs;
			clGetDeviceInfo(device(), CL_DEVICE_MAX_COMPUTE_UNITS, sizeof(cl_uint), &maxCUs, nullptr);
			uint32_t multiplier = maxCUs * s_threadsPerHash * s_workgroupSize;
			cllog << string(EthYellow) + "Global work multiplier is 0. Calculating optimal value" + EthReset;
			cllog << "Compute Units: " << maxCUs << " Threads per hash: " << s_threadsPerHash << " Work group size: " << s_workgroupSize << " Global work multiplier = " << multiplier;
			m_globalWorkSize = multiplier * s_workgroupSize;
		}
		else
			if (m_globalWorkSize % m_workgroupSize != 0)
				m_globalWorkSize = ((m_globalWorkSize / m_workgroupSize) + 1) * m_workgroupSize;
=======
		// Adjust global work size according to number of CUs
		cl_uint maxCUs;
		clGetDeviceInfo(device(), CL_DEVICE_MAX_COMPUTE_UNITS, sizeof(cl_uint), &maxCUs, nullptr);
		cllog << string(EthYellow) + "Global work size adjusted for " << maxCUs << " CUs";
		cllog << string(EthYellow) + "Specified Global work size: " << m_globalWorkSize;
		m_globalWorkSize = (m_globalWorkSize * maxCUs) / 36;
		cllog << string(EthYellow) + "Adjusted global work size: " << m_globalWorkSize;
		if (m_globalWorkSize % m_workgroupSize != 0)
			m_globalWorkSize = ((m_globalWorkSize / m_workgroupSize) + 1) * m_workgroupSize;
>>>>>>> 39396448

		uint64_t dagSize = ethash_get_datasize(light->light->block_number);
		uint32_t dagSize128 = (unsigned)(dagSize / ETHASH_MIX_BYTES);
		uint32_t lightSize64 = (unsigned)(light->data().size() / sizeof(node));

		// patch source code
		// note: The kernels here are simply compiled version of the respective .cl kernels
		// into a byte array by bin2h.cmake. There is no need to load the file by hand in runtime
		// See libethash-cl/CMakeLists.txt: add_custom_command()
		// TODO: Just use C++ raw string literal.
		string code;

		if ( s_clKernelName == CLKernelName::Experimental ) {
			cllog << "OpenCL kernel: Experimental kernel";
			code = string(CLMiner_kernel_experimental, CLMiner_kernel_experimental + sizeof(CLMiner_kernel_experimental));
		} else { // Binary or "Stable" kernel, we use the "stable" kernel as a fallback if the binary one cant be loaded
			cllog << "OpenCL kernel: " <<  (s_clKernelName == CLKernelName::Binary ?  "Binary" : "Stable") << " kernel";

			//CLMiner_kernel_stable.cl will do a #undef THREADS_PER_HASH
			if(s_threadsPerHash != 8) {
				cwarn << "The current stable OpenCL kernel only supports exactly 8 threads. Thread parameter will be ignored.";
			}

			code = string(CLMiner_kernel_stable, CLMiner_kernel_stable + sizeof(CLMiner_kernel_stable));
		}
		addDefinition(code, "GROUP_SIZE", m_workgroupSize);
		addDefinition(code, "DAG_SIZE", dagSize128);
		addDefinition(code, "LIGHT_SIZE", lightSize64);
		addDefinition(code, "ACCESSES", ETHASH_ACCESSES);
		addDefinition(code, "MAX_OUTPUTS", c_maxSearchResults);
		addDefinition(code, "PLATFORM", platformId);
		addDefinition(code, "COMPUTE", computeCapability);
		addDefinition(code, "THREADS_PER_HASH", s_threadsPerHash);

		// create miner OpenCL program
		cl::Program::Sources sources{{code.data(), code.size()}};
		cl::Program program(m_context, sources), binaryProgram;
		try
		{
			program.build({device}, options);
			cllog << "Build info:" << program.getBuildInfo<CL_PROGRAM_BUILD_LOG>(device);
		}
		catch (cl::Error const&)
		{
			cwarn << "Build info:" << program.getBuildInfo<CL_PROGRAM_BUILD_LOG>(device);
			return false;
		}

		/* If we have a binary kernel, we load it in tandem with the opencl,
		   that way, we can use the dag generate opencl code */
		bool loadedBinary = false;

		if(s_clKernelName >= CLKernelName::Binary) {
			std::ifstream kernel_file;
			vector<unsigned char> bin_data;
			std::stringstream fname_strm;

			/* Open kernels/{devicename}.bin */
			std::transform(deviceName.begin(), deviceName.end(), deviceName.begin(), ::tolower);
			fname_strm << "kernels/" << deviceName << ".bin";

			kernel_file.open(
					fname_strm.str(),
					ios::in | ios::binary
			);

			if(kernel_file.good()) {

				/* Load the data vector with file data */
				kernel_file.unsetf(std::ios::skipws);
				bin_data.insert(bin_data.begin(),
					std::istream_iterator<unsigned char>(kernel_file),
					std::istream_iterator<unsigned char>());

				/* Setup the program */
				cl::Program::Binaries blobs({bin_data});
				cl::Program program(m_context, { device }, blobs);
				try
				{
					program.build({ device }, options);
					cllog << "Build info success:" << program.getBuildInfo<CL_PROGRAM_BUILD_LOG>(device);
					binaryProgram = program;
					loadedBinary = true;
				}
				catch (cl::Error const&)
				{
					cwarn << "Build info:" << program.getBuildInfo<CL_PROGRAM_BUILD_LOG>(device);
				}
			} else {
				cwarn << "Instructed to load binary kernel, but failed to load kernel:";
				cwarn << fname_strm.str();
				cwarn << "Falling back to OpenCL kernel...";
			}
		}

		//check whether the current dag fits in memory everytime we recreate the DAG
		cl_ulong result = 0;
		device.getInfo(CL_DEVICE_GLOBAL_MEM_SIZE, &result);
		if (result < dagSize)
		{
			cnote <<
			"OpenCL device " << device.getInfo<CL_DEVICE_NAME>()
							 << " has insufficient GPU memory." << result <<
							 " bytes of memory found < " << dagSize << " bytes of memory required";	
			return false;
		}

		// create buffer for dag
		try
		{
			cllog << "Creating light cache buffer, size" << light->data().size();
			m_light = cl::Buffer(m_context, CL_MEM_READ_ONLY, light->data().size());
			cllog << "Creating DAG buffer, size" << dagSize;
			m_dag = cl::Buffer(m_context, CL_MEM_READ_ONLY, dagSize);
			cllog << "Loading kernels";

			if(s_clKernelName >= CLKernelName::Binary && loadedBinary) {
				m_searchKernel = cl::Kernel(binaryProgram, "ethash_search");
			}else{
				m_searchKernel = cl::Kernel(program, "ethash_search");
			}
			m_dagKernel = cl::Kernel(program, "ethash_calculate_dag_item");
			cllog << "Writing light cache buffer";
			m_queue.enqueueWriteBuffer(m_light, CL_TRUE, 0, light->data().size(), light->data().data());
		}
		catch (cl::Error const& err)
		{
			cwarn << ethCLErrorHelper("Creating DAG buffer failed", err);
			return false;
		}
		// create buffer for header
		ETHCL_LOG("Creating buffer for header.");
		m_header = cl::Buffer(m_context, CL_MEM_READ_ONLY, 32);


		m_searchKernel.setArg(1, m_header);
		m_searchKernel.setArg(2, m_dag);
		m_searchKernel.setArg(5, ~0u);  // Pass this to stop the compiler unrolling the loops.
		
		if(s_clKernelName >= CLKernelName::Binary && loadedBinary) {
			uint32_t factor = (1UL << 32)/dagSize128;
			m_searchKernel.setArg(6, dagSize128);
			m_searchKernel.setArg(7, factor);
			m_searchKernel.setArg(8, s_threadTweak);
		}

		// create mining buffers
		ETHCL_LOG("Creating mining buffer");
		m_searchBuffer = cl::Buffer(m_context, CL_MEM_WRITE_ONLY, (c_maxSearchResults + 1) * sizeof(uint32_t));

		uint32_t const work = (uint32_t)(dagSize / sizeof(node));
		uint32_t fullRuns = work / m_globalWorkSize;
		uint32_t const restWork = work % m_globalWorkSize;
		if (restWork > 0) fullRuns++;

		m_dagKernel.setArg(1, m_light);
		m_dagKernel.setArg(2, m_dag);
		m_dagKernel.setArg(3, ~0u);

		auto startDAG = std::chrono::steady_clock::now();
		for (uint32_t i = 0; i < fullRuns; i++)
		{
			m_dagKernel.setArg(0, i * m_globalWorkSize);
			m_queue.enqueueNDRangeKernel(m_dagKernel, cl::NullRange, m_globalWorkSize, m_workgroupSize);
			m_queue.finish();
		}
		auto endDAG = std::chrono::steady_clock::now();

		auto dagTime = std::chrono::duration_cast<std::chrono::milliseconds>(endDAG-startDAG);
		float gb = (float)dagSize / (1024 * 1024 * 1024);
		cnote << gb << " GB of DAG data generated in" << dagTime.count() << "ms.";
	}
	catch (cl::Error const& err)
	{
		cwarn << ethCLErrorHelper("OpenCL init failed", err);
		return false;
	}
	return true;
}<|MERGE_RESOLUTION|>--- conflicted
+++ resolved
@@ -599,20 +599,6 @@
 		m_workgroupSize = s_workgroupSize;
 		m_globalWorkSize = s_initialGlobalWorkSize;
 
-<<<<<<< HEAD
-		if (m_globalWorkSize == 0)
-		{
-			cl_uint maxCUs;
-			clGetDeviceInfo(device(), CL_DEVICE_MAX_COMPUTE_UNITS, sizeof(cl_uint), &maxCUs, nullptr);
-			uint32_t multiplier = maxCUs * s_threadsPerHash * s_workgroupSize;
-			cllog << string(EthYellow) + "Global work multiplier is 0. Calculating optimal value" + EthReset;
-			cllog << "Compute Units: " << maxCUs << " Threads per hash: " << s_threadsPerHash << " Work group size: " << s_workgroupSize << " Global work multiplier = " << multiplier;
-			m_globalWorkSize = multiplier * s_workgroupSize;
-		}
-		else
-			if (m_globalWorkSize % m_workgroupSize != 0)
-				m_globalWorkSize = ((m_globalWorkSize / m_workgroupSize) + 1) * m_workgroupSize;
-=======
 		// Adjust global work size according to number of CUs
 		cl_uint maxCUs;
 		clGetDeviceInfo(device(), CL_DEVICE_MAX_COMPUTE_UNITS, sizeof(cl_uint), &maxCUs, nullptr);
@@ -622,7 +608,6 @@
 		cllog << string(EthYellow) + "Adjusted global work size: " << m_globalWorkSize;
 		if (m_globalWorkSize % m_workgroupSize != 0)
 			m_globalWorkSize = ((m_globalWorkSize / m_workgroupSize) + 1) * m_workgroupSize;
->>>>>>> 39396448
 
 		uint64_t dagSize = ethash_get_datasize(light->light->block_number);
 		uint32_t dagSize128 = (unsigned)(dagSize / ETHASH_MIX_BYTES);
