--- conflicted
+++ resolved
@@ -598,21 +598,7 @@
 
 		m_workgroupSize = s_workgroupSize;
 		m_globalWorkSize = s_initialGlobalWorkSize;
-<<<<<<< HEAD
-		// Adjust globalWorkSize if not secified
-		if (s_initialGlobalWorkSize == 0)
-		{
-			cl_uint maxCus;
-			clGetDeviceInfo(device(), CL_DEVICE_MAX_COMPUTE_UNITS, sizeof(maxCus), &maxCus, NULL);
-			m_globalWorkSize = s_threadsPerHash * maxCus * s_workgroupSize;
-			cllog << "Global work size not specified, set to " << m_globalWorkSize;
-			cllog << "Based on TPH " << s_threadsPerHash << " LW " << s_workgroupSize << " CU " << maxCus;
-		}
-
-		// make sure that global work size is evenly divisible by the local workgroup size
-		if (m_globalWorkSize % m_workgroupSize != 0)
-			m_globalWorkSize = ((m_globalWorkSize / m_workgroupSize) + 1) * m_workgroupSize;
-=======
+
 		if (m_globalWorkSize == 0)
 		{
 			cl_uint maxCUs;
@@ -625,7 +611,6 @@
 		else
 			if (m_globalWorkSize % m_workgroupSize != 0)
 				m_globalWorkSize = ((m_globalWorkSize / m_workgroupSize) + 1) * m_workgroupSize;
->>>>>>> f55dd871
 
 		uint64_t dagSize = ethash_get_datasize(light->light->block_number);
 		uint32_t dagSize128 = (unsigned)(dagSize / ETHASH_MIX_BYTES);
