/// OpenCL miner implementation.
///
/// @file
/// @copyright GNU General Public License

#include "CLMiner.h"
#include <libethash/internal.h>
#include "CLMiner_kernel_stable.h"
#include "CLMiner_kernel_experimental.h"

using namespace dev;
using namespace eth;

namespace dev
{
namespace eth
{

unsigned CLMiner::s_workgroupSize = CLMiner::c_defaultLocalWorkSize;
unsigned CLMiner::s_initialGlobalWorkSize = CLMiner::c_defaultGlobalWorkSizeMultiplier * CLMiner::c_defaultLocalWorkSize;
unsigned CLMiner::s_threadsPerHash = 8;
unsigned CLMiner::s_threadTweak = 7;
CLKernelName CLMiner::s_clKernelName = CLMiner::c_defaultKernelName;

constexpr size_t c_maxSearchResults = 1;

struct CLChannel: public LogChannel
{
	static const char* name() { return EthOrange " cl"; }
	static const int verbosity = 2;
	static const bool debug = false;
};
#define cllog clog(CLChannel)
#define ETHCL_LOG(_contents) cllog << _contents

/**
 * Returns the name of a numerical cl_int error
 * Takes constants from CL/cl.h and returns them in a readable format
 */
static const char *strClError(cl_int err) {

	switch (err) {
	case CL_SUCCESS:
		return "CL_SUCCESS";
	case CL_DEVICE_NOT_FOUND:
		return "CL_DEVICE_NOT_FOUND";
	case CL_DEVICE_NOT_AVAILABLE:
		return "CL_DEVICE_NOT_AVAILABLE";
	case CL_COMPILER_NOT_AVAILABLE:
		return "CL_COMPILER_NOT_AVAILABLE";
	case CL_MEM_OBJECT_ALLOCATION_FAILURE:
		return "CL_MEM_OBJECT_ALLOCATION_FAILURE";
	case CL_OUT_OF_RESOURCES:
		return "CL_OUT_OF_RESOURCES";
	case CL_OUT_OF_HOST_MEMORY:
		return "CL_OUT_OF_HOST_MEMORY";
	case CL_PROFILING_INFO_NOT_AVAILABLE:
		return "CL_PROFILING_INFO_NOT_AVAILABLE";
	case CL_MEM_COPY_OVERLAP:
		return "CL_MEM_COPY_OVERLAP";
	case CL_IMAGE_FORMAT_MISMATCH:
		return "CL_IMAGE_FORMAT_MISMATCH";
	case CL_IMAGE_FORMAT_NOT_SUPPORTED:
		return "CL_IMAGE_FORMAT_NOT_SUPPORTED";
	case CL_BUILD_PROGRAM_FAILURE:
		return "CL_BUILD_PROGRAM_FAILURE";
	case CL_MAP_FAILURE:
		return "CL_MAP_FAILURE";
	case CL_MISALIGNED_SUB_BUFFER_OFFSET:
		return "CL_MISALIGNED_SUB_BUFFER_OFFSET";
	case CL_EXEC_STATUS_ERROR_FOR_EVENTS_IN_WAIT_LIST:
		return "CL_EXEC_STATUS_ERROR_FOR_EVENTS_IN_WAIT_LIST";

#ifdef CL_VERSION_1_2
	case CL_COMPILE_PROGRAM_FAILURE:
		return "CL_COMPILE_PROGRAM_FAILURE";
	case CL_LINKER_NOT_AVAILABLE:
		return "CL_LINKER_NOT_AVAILABLE";
	case CL_LINK_PROGRAM_FAILURE:
		return "CL_LINK_PROGRAM_FAILURE";
	case CL_DEVICE_PARTITION_FAILED:
		return "CL_DEVICE_PARTITION_FAILED";
	case CL_KERNEL_ARG_INFO_NOT_AVAILABLE:
		return "CL_KERNEL_ARG_INFO_NOT_AVAILABLE";
#endif // CL_VERSION_1_2

	case CL_INVALID_VALUE:
		return "CL_INVALID_VALUE";
	case CL_INVALID_DEVICE_TYPE:
		return "CL_INVALID_DEVICE_TYPE";
	case CL_INVALID_PLATFORM:
		return "CL_INVALID_PLATFORM";
	case CL_INVALID_DEVICE:
		return "CL_INVALID_DEVICE";
	case CL_INVALID_CONTEXT:
		return "CL_INVALID_CONTEXT";
	case CL_INVALID_QUEUE_PROPERTIES:
		return "CL_INVALID_QUEUE_PROPERTIES";
	case CL_INVALID_COMMAND_QUEUE:
		return "CL_INVALID_COMMAND_QUEUE";
	case CL_INVALID_HOST_PTR:
		return "CL_INVALID_HOST_PTR";
	case CL_INVALID_MEM_OBJECT:
		return "CL_INVALID_MEM_OBJECT";
	case CL_INVALID_IMAGE_FORMAT_DESCRIPTOR:
		return "CL_INVALID_IMAGE_FORMAT_DESCRIPTOR";
	case CL_INVALID_IMAGE_SIZE:
		return "CL_INVALID_IMAGE_SIZE";
	case CL_INVALID_SAMPLER:
		return "CL_INVALID_SAMPLER";
	case CL_INVALID_BINARY:
		return "CL_INVALID_BINARY";
	case CL_INVALID_BUILD_OPTIONS:
		return "CL_INVALID_BUILD_OPTIONS";
	case CL_INVALID_PROGRAM:
		return "CL_INVALID_PROGRAM";
	case CL_INVALID_PROGRAM_EXECUTABLE:
		return "CL_INVALID_PROGRAM_EXECUTABLE";
	case CL_INVALID_KERNEL_NAME:
		return "CL_INVALID_KERNEL_NAME";
	case CL_INVALID_KERNEL_DEFINITION:
		return "CL_INVALID_KERNEL_DEFINITION";
	case CL_INVALID_KERNEL:
		return "CL_INVALID_KERNEL";
	case CL_INVALID_ARG_INDEX:
		return "CL_INVALID_ARG_INDEX";
	case CL_INVALID_ARG_VALUE:
		return "CL_INVALID_ARG_VALUE";
	case CL_INVALID_ARG_SIZE:
		return "CL_INVALID_ARG_SIZE";
	case CL_INVALID_KERNEL_ARGS:
		return "CL_INVALID_KERNEL_ARGS";
	case CL_INVALID_WORK_DIMENSION:
		return "CL_INVALID_WORK_DIMENSION";
	case CL_INVALID_WORK_GROUP_SIZE:
		return "CL_INVALID_WORK_GROUP_SIZE";
	case CL_INVALID_WORK_ITEM_SIZE:
		return "CL_INVALID_WORK_ITEM_SIZE";
	case CL_INVALID_GLOBAL_OFFSET:
		return "CL_INVALID_GLOBAL_OFFSET";
	case CL_INVALID_EVENT_WAIT_LIST:
		return "CL_INVALID_EVENT_WAIT_LIST";
	case CL_INVALID_EVENT:
		return "CL_INVALID_EVENT";
	case CL_INVALID_OPERATION:
		return "CL_INVALID_OPERATION";
	case CL_INVALID_GL_OBJECT:
		return "CL_INVALID_GL_OBJECT";
	case CL_INVALID_BUFFER_SIZE:
		return "CL_INVALID_BUFFER_SIZE";
	case CL_INVALID_MIP_LEVEL:
		return "CL_INVALID_MIP_LEVEL";
	case CL_INVALID_GLOBAL_WORK_SIZE:
		return "CL_INVALID_GLOBAL_WORK_SIZE";
	case CL_INVALID_PROPERTY:
		return "CL_INVALID_PROPERTY";

#ifdef CL_VERSION_1_2
	case CL_INVALID_IMAGE_DESCRIPTOR:
		return "CL_INVALID_IMAGE_DESCRIPTOR";
	case CL_INVALID_COMPILER_OPTIONS:
		return "CL_INVALID_COMPILER_OPTIONS";
	case CL_INVALID_LINKER_OPTIONS:
		return "CL_INVALID_LINKER_OPTIONS";
	case CL_INVALID_DEVICE_PARTITION_COUNT:
		return "CL_INVALID_DEVICE_PARTITION_COUNT";
#endif // CL_VERSION_1_2

#ifdef CL_VERSION_2_0
	case CL_INVALID_PIPE_SIZE:
		return "CL_INVALID_PIPE_SIZE";
	case CL_INVALID_DEVICE_QUEUE:
		return "CL_INVALID_DEVICE_QUEUE";
#endif // CL_VERSION_2_0

#ifdef CL_VERSION_2_2
	case CL_INVALID_SPEC_ID:
		return "CL_INVALID_SPEC_ID";
	case CL_MAX_SIZE_RESTRICTION_EXCEEDED:
		return "CL_MAX_SIZE_RESTRICTION_EXCEEDED";
#endif // CL_VERSION_2_2
	}

	return "Unknown CL error encountered";
}

/**
 * Prints cl::Errors in a uniform way
 * @param msg text prepending the error message
 * @param clerr cl:Error object
 *
 * Prints errors in the format:
 *      msg: what(), string err() (numeric err())
 */
static std::string ethCLErrorHelper(const char *msg, cl::Error const &clerr) {
	std::ostringstream osstream;
	osstream << msg << ": " << clerr.what() << ": " << strClError(clerr.err())
	         << " (" << clerr.err() << ")";
	return osstream.str();
}

namespace
{

void addDefinition(string& _source, char const* _id, unsigned _value)
{
	char buf[256];
	sprintf(buf, "#define %s %uu\n", _id, _value);
	_source.insert(_source.begin(), buf, buf + strlen(buf));
}

std::vector<cl::Platform> getPlatforms()
{
	vector<cl::Platform> platforms;
	try
	{
		cl::Platform::get(&platforms);
	}
	catch(cl::Error const& err)
	{
#if defined(CL_PLATFORM_NOT_FOUND_KHR)
		if (err.err() == CL_PLATFORM_NOT_FOUND_KHR)
			cwarn << "No OpenCL platforms found";
		else
#endif
			throw err;
	}
	return platforms;
}

std::vector<cl::Device> getDevices(std::vector<cl::Platform> const& _platforms, unsigned _platformId)
{
	vector<cl::Device> devices;
	size_t platform_num = min<size_t>(_platformId, _platforms.size() - 1);
	try
	{
		_platforms[platform_num].getDevices(
			CL_DEVICE_TYPE_GPU | CL_DEVICE_TYPE_ACCELERATOR,
			&devices
		);
	}
	catch (cl::Error const& err)
	{
		// if simply no devices found return empty vector
		if (err.err() != CL_DEVICE_NOT_FOUND)
			throw err;
	}
	return devices;
}

}

}
}

unsigned CLMiner::s_platformId = 0;
unsigned CLMiner::s_numInstances = 0;
int CLMiner::s_devices[16] = { -1, -1, -1, -1, -1, -1, -1, -1, -1, -1, -1, -1, -1, -1, -1, -1 };

CLMiner::CLMiner(FarmFace& _farm, unsigned _index):
	Miner("cl-", _farm, _index)
{}

CLMiner::~CLMiner()
{
	kick_miner();
}

void CLMiner::report(uint64_t _nonce, WorkPackage const& _w)
{
	assert(_nonce != 0);
	// TODO: Why re-evaluating?
	Result r = EthashAux::eval(_w.seed, _w.header, _nonce);
	if (r.value < _w.boundary)
		farm.submitProof(Solution{_nonce, r.mixHash, _w, false});
	else {
		farm.failedSolution();
		cwarn << "FAILURE: GPU gave incorrect result!";
	}
}

void CLMiner::workLoop()
{
	// Memory for zero-ing buffers. Cannot be static because crashes on macOS.
	uint32_t const c_zero = 0;

	uint64_t startNonce = 0;

	// The work package currently processed by GPU.
	WorkPackage current;
	current.header = h256{1u};
	current.seed = h256{1u};

	try {
		while (true)
		{
			const WorkPackage w = work();

			if (current.header != w.header)
			{
				// New work received. Update GPU data.
				auto localSwitchStart = std::chrono::high_resolution_clock::now();

				if (!w)
				{
					cllog << "No work. Pause for 3 s.";
					std::this_thread::sleep_for(std::chrono::seconds(3));
					continue;
				}

				cllog << "New work: header" << w.header << "target" << w.boundary.hex();

				if (current.seed != w.seed)
				{
					if (s_dagLoadMode == DAG_LOAD_MODE_SEQUENTIAL)
					{
						while (s_dagLoadIndex < index)
							this_thread::sleep_for(chrono::seconds(1));
						++s_dagLoadIndex;
					}

					cllog << "New seed" << w.seed;
					init(w.seed);
				}

				// Upper 64 bits of the boundary.
				const uint64_t target = (uint64_t)(u64)((u256)w.boundary >> 192);
				assert(target > 0);

				// Update header constant buffer.
				m_queue.enqueueWriteBuffer(m_header, CL_FALSE, 0, w.header.size, w.header.data());
				m_queue.enqueueWriteBuffer(m_searchBuffer, CL_FALSE, 0, sizeof(c_zero), &c_zero);

				m_searchKernel.setArg(0, m_searchBuffer);  // Supply output buffer to kernel.
				m_searchKernel.setArg(4, target);

				// FIXME: This logic should be move out of here.
				if (w.exSizeBits >= 0)
					startNonce = w.startNonce | ((uint64_t)index << (64 - 4 - w.exSizeBits)); // This can support up to 16 devices.
				else
					startNonce = get_start_nonce();

				auto switchEnd = std::chrono::high_resolution_clock::now();
				auto globalSwitchTime = std::chrono::duration_cast<std::chrono::milliseconds>(switchEnd - workSwitchStart).count();
				auto localSwitchTime = std::chrono::duration_cast<std::chrono::microseconds>(switchEnd - localSwitchStart).count();
				cllog << "Switch time" << globalSwitchTime << "ms /" << localSwitchTime << "us";
			}

			// Read results.
			// TODO: could use pinned host pointer instead.
			uint32_t results[c_maxSearchResults + 1];
			m_queue.enqueueReadBuffer(m_searchBuffer, CL_TRUE, 0, sizeof(results), &results);

			uint64_t nonce = 0;
			if (results[0] > 0)
			{
				// Ignore results except the first one.
				nonce = current.startNonce + results[1];
				// Reset search buffer if any solution found.
				m_queue.enqueueWriteBuffer(m_searchBuffer, CL_FALSE, 0, sizeof(c_zero), &c_zero);
			}

			// Run the kernel.
			m_searchKernel.setArg(3, startNonce);
			m_queue.enqueueNDRangeKernel(m_searchKernel, cl::NullRange, m_globalWorkSize, m_workgroupSize);

			// Report results while the kernel is running.
			// It takes some time because ethash must be re-evaluated on CPU.
			if (nonce != 0)
				report(nonce, current);

			current = w;        // kernel now processing newest work
			current.startNonce = startNonce;
			// Increase start nonce for following kernel execution.
			startNonce += m_globalWorkSize;

			// Report hash count
			addHashCount(m_globalWorkSize);

			// Check if we should stop.
			if (shouldStop())
			{
				// Make sure the last buffer write has finished --
				// it reads local variable.
				m_queue.finish();
				break;
			}
		}
	}
	catch (cl::Error const& _e)
	{
		cwarn << ethCLErrorHelper("OpenCL Error", _e);
	}
}

void CLMiner::kick_miner() {}

unsigned CLMiner::getNumDevices()
{
	vector<cl::Platform> platforms = getPlatforms();
	if (platforms.empty())
		return 0;

	vector<cl::Device> devices = getDevices(platforms, s_platformId);
	if (devices.empty())
	{
		cwarn << "No OpenCL devices found.";
		return 0;
	}
	return devices.size();
}

void CLMiner::listDevices()
{
	string outString ="\nListing OpenCL devices.\nFORMAT: [platformID] [deviceID] deviceName\n";
	unsigned int i = 0;

	vector<cl::Platform> platforms = getPlatforms();
	if (platforms.empty())
		return;
	for (unsigned j = 0; j < platforms.size(); ++j)
	{
		i = 0;
		vector<cl::Device> devices = getDevices(platforms, j);
		for (auto const& device: devices)
		{
			outString += "[" + to_string(j) + "] [" + to_string(i) + "] " + device.getInfo<CL_DEVICE_NAME>() + "\n";
			outString += "\tCL_DEVICE_TYPE: ";
			switch (device.getInfo<CL_DEVICE_TYPE>())
			{
			case CL_DEVICE_TYPE_CPU:
				outString += "CPU\n";
				break;
			case CL_DEVICE_TYPE_GPU:
				{
					cl_uint maxCus;
					clGetDeviceInfo(device(), CL_DEVICE_MAX_COMPUTE_UNITS, sizeof(maxCus), &maxCus, NULL);
					stringstream ss;
					ss << maxCus;
					outString += "GPU #CUs = " + ss.str() + '\n';
				}
				break;
			case CL_DEVICE_TYPE_ACCELERATOR:
				outString += "ACCELERATOR\n";
				break;
			default:
				outString += "DEFAULT\n";
				break;
			}
			outString += "\tCL_DEVICE_GLOBAL_MEM_SIZE: " + to_string(device.getInfo<CL_DEVICE_GLOBAL_MEM_SIZE>()) + "\n";
			outString += "\tCL_DEVICE_MAX_MEM_ALLOC_SIZE: " + to_string(device.getInfo<CL_DEVICE_MAX_MEM_ALLOC_SIZE>()) + "\n";
			outString += "\tCL_DEVICE_MAX_WORK_GROUP_SIZE: " + to_string(device.getInfo<CL_DEVICE_MAX_WORK_GROUP_SIZE>()) + "\n";
			++i;
		}
	}
	std::cout << outString;
}

bool CLMiner::configureGPU(
	unsigned _localWorkSize,
	unsigned _globalWorkSizeMultiplier,
	unsigned _platformId,
	uint64_t _currentBlock,
	unsigned _dagLoadMode,
	unsigned _dagCreateDevice
)
{
	s_dagLoadMode = _dagLoadMode;
	s_dagCreateDevice = _dagCreateDevice;

	s_platformId = _platformId;

	_localWorkSize = ((_localWorkSize + 7) / 8) * 8;
	s_workgroupSize = _localWorkSize;

	s_initialGlobalWorkSize = _globalWorkSizeMultiplier * _localWorkSize;

	uint64_t dagSize = ethash_get_datasize(_currentBlock);

	vector<cl::Platform> platforms = getPlatforms();
	if (platforms.empty())
		return false;
	if (_platformId >= platforms.size())
		return false;

	vector<cl::Device> devices = getDevices(platforms, _platformId);
	for (auto const& device: devices)
	{
		cl_ulong result = 0;
		device.getInfo(CL_DEVICE_GLOBAL_MEM_SIZE, &result);
		if (result >= dagSize)
		{
			cnote <<
				"Found suitable OpenCL device [" << device.getInfo<CL_DEVICE_NAME>()
												 << "] with " << result << " bytes of GPU memory";
			return true;
		}

		cnote <<
			"OpenCL device " << device.getInfo<CL_DEVICE_NAME>()
							 << " has insufficient GPU memory." << result <<
							 " bytes of memory found < " << dagSize << " bytes of memory required";
	}

	cout << "No GPU device with sufficient memory was found. Can't GPU mine. Remove the -G argument" << endl;
	return false;
}

HwMonitor CLMiner::hwmon()
{
	HwMonitor hw;
	unsigned int tempC = 0, fanpcnt = 0;
	if (nvmlh) {
		wrap_nvml_get_tempC(nvmlh, index, &tempC);
		wrap_nvml_get_fanpcnt(nvmlh, index, &fanpcnt);
	}
	if (adlh) {
		wrap_adl_get_tempC(adlh, index, &tempC);
		wrap_adl_get_fanpcnt(adlh, index, &fanpcnt);
	}
#if defined(__linux)
	if (sysfsh) {
		wrap_amdsysfs_get_tempC(sysfsh, index, &tempC);
		wrap_amdsysfs_get_fanpcnt(sysfsh, index, &fanpcnt);
	}
#endif
	hw.tempC = tempC;
	hw.fanP = fanpcnt;
	return hw;
}


bool CLMiner::init(const h256& seed)
{
	EthashAux::LightType light = EthashAux::light(seed);

	// get all platforms
	try
	{
		vector<cl::Platform> platforms = getPlatforms();
		if (platforms.empty())
			return false;

		// use selected platform
		unsigned platformIdx = min<unsigned>(s_platformId, platforms.size() - 1);

		string platformName = platforms[platformIdx].getInfo<CL_PLATFORM_NAME>();
		ETHCL_LOG("Platform: " << platformName);

		int platformId = OPENCL_PLATFORM_UNKNOWN;
		{
			// this mutex prevents race conditions when calling the adl wrapper since it is apparently not thread safe
			static std::mutex mtx;
			std::lock_guard<std::mutex> lock(mtx);

			if (platformName == "NVIDIA CUDA")
			{
				platformId = OPENCL_PLATFORM_NVIDIA;
				nvmlh = wrap_nvml_create();
			}
			else if (platformName == "AMD Accelerated Parallel Processing")
			{
				platformId = OPENCL_PLATFORM_AMD;
				adlh = wrap_adl_create();
#if defined(__linux)
				sysfsh = wrap_amdsysfs_create();
#endif
			}
			else if (platformName == "Clover")
			{
				platformId = OPENCL_PLATFORM_CLOVER;
			}
		}

		// get GPU device of the default platform
		vector<cl::Device> devices = getDevices(platforms, platformIdx);
		if (devices.empty())
		{
			ETHCL_LOG("No OpenCL devices found.");
			return false;
		}

		// use selected device
		unsigned deviceId = s_devices[index] > -1 ? s_devices[index] : index;
		cl::Device& device = devices[min<unsigned>(deviceId, devices.size() - 1)];
		string deviceName = device.getInfo<CL_DEVICE_NAME>();
		string device_version = device.getInfo<CL_DEVICE_VERSION>();
		ETHCL_LOG("Device:   " <<  deviceName << " / " << device_version);

		string clVer = device_version.substr(7, 3);
		if (clVer == "1.0" || clVer == "1.1")
		{
			if (platformId == OPENCL_PLATFORM_CLOVER)
			{
				ETHCL_LOG("OpenCL " << clVer << " not supported, but platform Clover might work nevertheless. USE AT OWN RISK!");
			}
			else
			{
				ETHCL_LOG("OpenCL " << clVer << " not supported - minimum required version is 1.2");
				return false;
			}
		}

		char options[256];
		int computeCapability = 0;
		if (platformId == OPENCL_PLATFORM_NVIDIA) {
			cl_uint computeCapabilityMajor;
			cl_uint computeCapabilityMinor;
			clGetDeviceInfo(device(), CL_DEVICE_COMPUTE_CAPABILITY_MAJOR_NV, sizeof(cl_uint), &computeCapabilityMajor, NULL);
			clGetDeviceInfo(device(), CL_DEVICE_COMPUTE_CAPABILITY_MINOR_NV, sizeof(cl_uint), &computeCapabilityMinor, NULL);

			computeCapability = computeCapabilityMajor * 10 + computeCapabilityMinor;
			int maxregs = computeCapability >= 35 ? 72 : 63;
			sprintf(options, "-cl-nv-maxrregcount=%d", maxregs);
		}
		else {
			sprintf(options, "%s", "");
		}
		// create context
		m_context = cl::Context(vector<cl::Device>(&device, &device + 1));
		m_queue = cl::CommandQueue(m_context, device);

		m_workgroupSize = s_workgroupSize;
		m_globalWorkSize = s_initialGlobalWorkSize;
		// Adjust globalWorkSize if not secified
		if (s_initialGlobalWorkSize == 0)
		{
			cl_uint maxCus;
			clGetDeviceInfo(device(), CL_DEVICE_MAX_COMPUTE_UNITS, sizeof(maxCus), &maxCus, NULL);
			m_globalWorkSize = s_threadsPerHash * maxCus * s_workgroupSize;
			cllog << "Global work size not specified, set to " << m_globalWorkSize;
			cllog << "Based on TPH " << s_threadsPerHash << " LW " << s_workgroupSize << " CU " << maxCus;
		}

		// make sure that global work size is evenly divisible by the local workgroup size
		if (m_globalWorkSize % m_workgroupSize != 0)
			m_globalWorkSize = ((m_globalWorkSize / m_workgroupSize) + 1) * m_workgroupSize;

		uint64_t dagSize = ethash_get_datasize(light->light->block_number);
		uint32_t dagSize128 = (unsigned)(dagSize / ETHASH_MIX_BYTES);
		uint32_t lightSize64 = (unsigned)(light->data().size() / sizeof(node));

		// patch source code
		// note: The kernels here are simply compiled version of the respective .cl kernels
		// into a byte array by bin2h.cmake. There is no need to load the file by hand in runtime
		// See libethash-cl/CMakeLists.txt: add_custom_command()
		// TODO: Just use C++ raw string literal.
		string code;

		if ( s_clKernelName == CLKernelName::Unstable ) {
			cllog << "OpenCL kernel: Unstable kernel";
<<<<<<< HEAD
			code = string(CLMiner_kernel_unstable, CLMiner_kernel_unstable + sizeof(CLMiner_kernel_unstable));

		} else { // Binary or "Stable" kernel, we use the "stable" kernel as a fallback if the binary one cant be loaded
			cllog << "OpenCL kernel: " <<  (s_clKernelName == CLKernelName::Binary ?  "Binary" : "Stable") << " kernel";
=======
			code = string(CLMiner_kernel_experimental, CLMiner_kernel_experimental + sizeof(CLMiner_kernel_experimental));
		}
		else { //if(s_clKernelName == CLKernelName::Stable)
			cllog << "OpenCL kernel: Stable kernel";
>>>>>>> c8abb905

			//CLMiner_kernel_stable.cl will do a #undef THREADS_PER_HASH
			if(s_threadsPerHash != 8) {
				cwarn << "The current stable OpenCL kernel only supports exactly 8 threads. Thread parameter will be ignored.";
			}

			code = string(CLMiner_kernel_stable, CLMiner_kernel_stable + sizeof(CLMiner_kernel_stable));
		}
		addDefinition(code, "GROUP_SIZE", m_workgroupSize);
		addDefinition(code, "DAG_SIZE", dagSize128);
		addDefinition(code, "LIGHT_SIZE", lightSize64);
		addDefinition(code, "ACCESSES", ETHASH_ACCESSES);
		addDefinition(code, "MAX_OUTPUTS", c_maxSearchResults);
		addDefinition(code, "PLATFORM", platformId);
		addDefinition(code, "COMPUTE", computeCapability);
		addDefinition(code, "THREADS_PER_HASH", s_threadsPerHash);

		// create miner OpenCL program
		cl::Program::Sources sources{{code.data(), code.size()}};
		cl::Program program(m_context, sources), binaryProgram;
		try
		{
			program.build({device}, options);
			cllog << "Build info:" << program.getBuildInfo<CL_PROGRAM_BUILD_LOG>(device);
		}
		catch (cl::Error const&)
		{
			cwarn << "Build info:" << program.getBuildInfo<CL_PROGRAM_BUILD_LOG>(device);
			return false;
		}

		/* If we have a binary kernel, we load it in tandem with the opencl,
		   that way, we can use the dag generate opencl code */
		bool loadedBinary = false;

		if(s_clKernelName >= CLKernelName::Binary) {
			std::ifstream kernel_file;
			vector<unsigned char> bin_data;
			std::stringstream fname_strm;

			/* Open kernels/{devicename}.bin */
			std::transform(deviceName.begin(), deviceName.end(), deviceName.begin(), ::tolower);
			fname_strm << "kernels/" << deviceName << ".bin";

			kernel_file.open(
					fname_strm.str(),
					ios::in | ios::binary
			);

			if(kernel_file.good()) {

				/* Load the data vector with file data */
				kernel_file.unsetf(std::ios::skipws);
				bin_data.insert(bin_data.begin(),
					std::istream_iterator<unsigned char>(kernel_file),
					std::istream_iterator<unsigned char>());

				/* Setup the program */
				cl::Program::Binaries blobs({bin_data});
				cl::Program program(m_context, { device }, blobs);
				try
				{
					program.build({ device }, options);
					cllog << "Build info success:" << program.getBuildInfo<CL_PROGRAM_BUILD_LOG>(device);
					binaryProgram = program;
					loadedBinary = true;
				}
				catch (cl::Error const&)
				{
					cwarn << "Build info:" << program.getBuildInfo<CL_PROGRAM_BUILD_LOG>(device);
				}
			} else {
				cwarn << "Instructed to load binary kernel, but failed to load kernel:";
				cwarn << fname_strm.str();
				cwarn << "Falling back to OpenCL kernel...";
			}
		}

		//check whether the current dag fits in memory everytime we recreate the DAG
		cl_ulong result = 0;
		device.getInfo(CL_DEVICE_GLOBAL_MEM_SIZE, &result);
		if (result < dagSize)
		{
			cnote <<
			"OpenCL device " << device.getInfo<CL_DEVICE_NAME>()
							 << " has insufficient GPU memory." << result <<
							 " bytes of memory found < " << dagSize << " bytes of memory required";	
			return false;
		}

		// create buffer for dag
		try
		{
			cllog << "Creating light cache buffer, size" << light->data().size();
			m_light = cl::Buffer(m_context, CL_MEM_READ_ONLY, light->data().size());
			cllog << "Creating DAG buffer, size" << dagSize;
			m_dag = cl::Buffer(m_context, CL_MEM_READ_ONLY, dagSize);
			cllog << "Loading kernels";

			if(s_clKernelName >= CLKernelName::Binary && loadedBinary) {
				m_searchKernel = cl::Kernel(binaryProgram, "ethash_search");
			}else{
				m_searchKernel = cl::Kernel(program, "ethash_search");
			}
			m_dagKernel = cl::Kernel(program, "ethash_calculate_dag_item");
			cllog << "Writing light cache buffer";
			m_queue.enqueueWriteBuffer(m_light, CL_TRUE, 0, light->data().size(), light->data().data());
		}
		catch (cl::Error const& err)
		{
			cwarn << ethCLErrorHelper("Creating DAG buffer failed", err);
			return false;
		}
		// create buffer for header
		ETHCL_LOG("Creating buffer for header.");
		m_header = cl::Buffer(m_context, CL_MEM_READ_ONLY, 32);


		m_searchKernel.setArg(1, m_header);
		m_searchKernel.setArg(2, m_dag);
		m_searchKernel.setArg(5, ~0u);  // Pass this to stop the compiler unrolling the loops.
		
		if(s_clKernelName >= CLKernelName::Binary && loadedBinary) {
			uint32_t factor = (1UL << 32)/dagSize128;
			m_searchKernel.setArg(6, dagSize128);
			m_searchKernel.setArg(7, factor);
			m_searchKernel.setArg(8, s_threadTweak);
		}

		// create mining buffers
		ETHCL_LOG("Creating mining buffer");
		m_searchBuffer = cl::Buffer(m_context, CL_MEM_WRITE_ONLY, (c_maxSearchResults + 1) * sizeof(uint32_t));

		uint32_t const work = (uint32_t)(dagSize / sizeof(node));
		uint32_t fullRuns = work / m_globalWorkSize;
		uint32_t const restWork = work % m_globalWorkSize;
		if (restWork > 0) fullRuns++;

		m_dagKernel.setArg(1, m_light);
		m_dagKernel.setArg(2, m_dag);
		m_dagKernel.setArg(3, ~0u);

		auto startDAG = std::chrono::steady_clock::now();
		for (uint32_t i = 0; i < fullRuns; i++)
		{
			m_dagKernel.setArg(0, i * m_globalWorkSize);
			m_queue.enqueueNDRangeKernel(m_dagKernel, cl::NullRange, m_globalWorkSize, m_workgroupSize);
			m_queue.finish();
		}
		auto endDAG = std::chrono::steady_clock::now();

		auto dagTime = std::chrono::duration_cast<std::chrono::milliseconds>(endDAG-startDAG);
		float gb = (float)dagSize / (1024 * 1024 * 1024);
		cnote << gb << " GB of DAG data generated in" << dagTime.count() << "ms.";
	}
	catch (cl::Error const& err)
	{
		cwarn << ethCLErrorHelper("OpenCL init failed", err);
		return false;
	}
	return true;
}<|MERGE_RESOLUTION|>--- conflicted
+++ resolved
@@ -647,19 +647,15 @@
 		// TODO: Just use C++ raw string literal.
 		string code;
 
-		if ( s_clKernelName == CLKernelName::Unstable ) {
-			cllog << "OpenCL kernel: Unstable kernel";
-<<<<<<< HEAD
-			code = string(CLMiner_kernel_unstable, CLMiner_kernel_unstable + sizeof(CLMiner_kernel_unstable));
-
-		} else { // Binary or "Stable" kernel, we use the "stable" kernel as a fallback if the binary one cant be loaded
+		if { // Binary or "Stable" kernel, we use the "stable" kernel as a fallback if the binary one cant be loaded
 			cllog << "OpenCL kernel: " <<  (s_clKernelName == CLKernelName::Binary ?  "Binary" : "Stable") << " kernel";
-=======
+	        }
+		else {
+                        cllog << "OpenCL kernel: Experimental kernel";
 			code = string(CLMiner_kernel_experimental, CLMiner_kernel_experimental + sizeof(CLMiner_kernel_experimental));
 		}
-		else { //if(s_clKernelName == CLKernelName::Stable)
+		else {
 			cllog << "OpenCL kernel: Stable kernel";
->>>>>>> c8abb905
 
 			//CLMiner_kernel_stable.cl will do a #undef THREADS_PER_HASH
 			if(s_threadsPerHash != 8) {
