/*
	This file is part of cpp-ethereum.

	cpp-ethereum is free software: you can redistribute it and/or modify
	it under the terms of the GNU General Public License as published by
	the Free Software Foundation, either version 3 of the License, or
	(at your option) any later version.

	cpp-ethereum is distributed in the hope that it will be useful,
	but WITHOUT ANY WARRANTY; without even the implied warranty of
	MERCHANTABILITY or FITNESS FOR A PARTICULAR PURPOSE.  See the
	GNU General Public License for more details.

	You should have received a copy of the GNU General Public License
	along with cpp-ethereum.  If not, see <http://www.gnu.org/licenses/>.
*/
/** @file AppContext.h
 * @author Yann yann@ethdev.com
 * @date 2014
 * Provides access to the current QQmlApplicationEngine which is used to add QML file on the fly.
 * In the future this class can be extended to add more variable related to the context of the application.
 * For now AppContext provides reference to:
 * - QQmlApplicationEngine
 * - dev::WebThreeDirect (and dev::eth::Client)
 * - KeyEventManager
 */

#pragma once

<<<<<<< HEAD
#include <memory>
#include <QUrl>
#include <QObject>

class QQmlApplicationEngine;
=======
#include <QQmlApplicationEngine>
#include <libsolidity/CompilerStack.h>
#include <libwebthree/WebThree.h>
#include "KeyEventManager.h"
>>>>>>> c6b6fddd

namespace dev
{

class WebThreeDirect;

namespace eth
{
	class Client;
}

namespace mix
{

<<<<<<< HEAD
class CodeModel;
class KeyEventManager;

class AppContext : public QObject
=======
/**
 * @brief Provides access to application scope variable.
 */
class AppContext: public QObject
>>>>>>> c6b6fddd
{
	Q_OBJECT

public:
	AppContext(QQmlApplicationEngine* _engine);
<<<<<<< HEAD
	~AppContext();
=======
	~AppContext() {}
	/// Get the current QQmlApplicationEngine instance.
	static AppContext* getInstance() { return Instance; }
	/// Renew QQMLApplicationEngine with a new instance.
	static void setApplicationContext(QQmlApplicationEngine* _engine);
	/// Get the current QQMLApplicationEngine instance.
>>>>>>> c6b6fddd
	QQmlApplicationEngine* appEngine();
	/// Initialize KeyEventManager (used to handle key pressed event).
	void initKeyEventManager(QObject* _obj);
	/// Get the current KeyEventManager instance.
	KeyEventManager* getKeyEventManager();
<<<<<<< HEAD
	CodeModel* codeModel() { return m_codeModel.get(); }
=======
	/// Get the current Compiler instance (used to parse and compile contract code).
	dev::solidity::CompilerStack* compiler();
	/// Display an alert message.
>>>>>>> c6b6fddd
	void displayMessageDialog(QString _title, QString _message);

private:
	QQmlApplicationEngine* m_applicationEngine; //owned by app
	std::unique_ptr<dev::WebThreeDirect> m_webThree;
	std::unique_ptr<KeyEventManager> m_keyEventManager;
<<<<<<< HEAD
	std::unique_ptr<CodeModel> m_codeModel;

public slots:
	void quitApplication() {}
	void resourceLoaded(QObject* _obj, QUrl _url);
=======
	std::unique_ptr<solidity::CompilerStack> m_compiler;

public slots:
	/// Delete the current instance when application quit.
	void quitApplication() { delete Instance; }
	/// Initialize components after the loading of the main QML view.
	void resourceLoaded(QObject* _obj, QUrl _url) { Q_UNUSED(_url); initKeyEventManager(_obj); }
>>>>>>> c6b6fddd
};

}
}<|MERGE_RESOLUTION|>--- conflicted
+++ resolved
@@ -27,18 +27,11 @@
 
 #pragma once
 
-<<<<<<< HEAD
 #include <memory>
 #include <QUrl>
 #include <QObject>
 
 class QQmlApplicationEngine;
-=======
-#include <QQmlApplicationEngine>
-#include <libsolidity/CompilerStack.h>
-#include <libwebthree/WebThree.h>
-#include "KeyEventManager.h"
->>>>>>> c6b6fddd
 
 namespace dev
 {
@@ -53,65 +46,40 @@
 namespace mix
 {
 
-<<<<<<< HEAD
 class CodeModel;
 class KeyEventManager;
-
-class AppContext : public QObject
-=======
 /**
  * @brief Provides access to application scope variable.
  */
-class AppContext: public QObject
->>>>>>> c6b6fddd
+
+class AppContext : public QObject
 {
 	Q_OBJECT
 
 public:
 	AppContext(QQmlApplicationEngine* _engine);
-<<<<<<< HEAD
 	~AppContext();
-=======
-	~AppContext() {}
-	/// Get the current QQmlApplicationEngine instance.
-	static AppContext* getInstance() { return Instance; }
-	/// Renew QQMLApplicationEngine with a new instance.
-	static void setApplicationContext(QQmlApplicationEngine* _engine);
-	/// Get the current QQMLApplicationEngine instance.
->>>>>>> c6b6fddd
 	QQmlApplicationEngine* appEngine();
 	/// Initialize KeyEventManager (used to handle key pressed event).
 	void initKeyEventManager(QObject* _obj);
 	/// Get the current KeyEventManager instance.
 	KeyEventManager* getKeyEventManager();
-<<<<<<< HEAD
+	/// Get code model
 	CodeModel* codeModel() { return m_codeModel.get(); }
-=======
-	/// Get the current Compiler instance (used to parse and compile contract code).
-	dev::solidity::CompilerStack* compiler();
 	/// Display an alert message.
->>>>>>> c6b6fddd
 	void displayMessageDialog(QString _title, QString _message);
 
 private:
 	QQmlApplicationEngine* m_applicationEngine; //owned by app
 	std::unique_ptr<dev::WebThreeDirect> m_webThree;
 	std::unique_ptr<KeyEventManager> m_keyEventManager;
-<<<<<<< HEAD
 	std::unique_ptr<CodeModel> m_codeModel;
 
 public slots:
+	/// Delete the current instance when application quit.
 	void quitApplication() {}
+	/// Initialize components after the loading of the main QML view.
 	void resourceLoaded(QObject* _obj, QUrl _url);
-=======
-	std::unique_ptr<solidity::CompilerStack> m_compiler;
-
-public slots:
-	/// Delete the current instance when application quit.
-	void quitApplication() { delete Instance; }
-	/// Initialize components after the loading of the main QML view.
-	void resourceLoaded(QObject* _obj, QUrl _url) { Q_UNUSED(_url); initKeyEventManager(_obj); }
->>>>>>> c6b6fddd
 };
 
 }
