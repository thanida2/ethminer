--- conflicted
+++ resolved
@@ -88,12 +88,9 @@
 private:
 	void executeTransaction(dev::eth::Transaction const& _t, eth::State& _state, bool _call);
 	void noteChanged(h256Set const& _filters);
-<<<<<<< HEAD
 	dev::eth::State asOf(eth::BlockNumber _block) const;
 	MixBlockChain& bc() { return *m_bc; }
 	MixBlockChain const& bc() const { return *m_bc; }
-=======
->>>>>>> 2e92e3fa
 
 	std::vector<KeyPair> m_userAccounts;
 	eth::State m_state;
