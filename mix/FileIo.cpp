--- conflicted
+++ resolved
@@ -40,16 +40,13 @@
 using namespace dev::crypto;
 using namespace dev::mix;
 
-<<<<<<< HEAD
+
 void FileIo::openFileBrowser(QString const& _dir)
 {
 	QDesktopServices::openUrl(QUrl(_dir));
 }
 
-void FileIo::makeDir(QString const& _url)
-=======
 QString FileIo::pathFromUrl(QString const& _url)
->>>>>>> 9c1aad7c
 {
 	QUrl url(_url);
 	QString path(url.path());
