/*
	This file is part of cpp-ethereum.

	cpp-ethereum is free software: you can redistribute it and/or modify
	it under the terms of the GNU General Public License as published by
	the Free Software Foundation, either version 3 of the License, or
	(at your option) any later version.

	cpp-ethereum is distributed in the hope that it will be useful,
	but WITHOUT ANY WARRANTY; without even the implied warranty of
	MERCHANTABILITY or FITNESS FOR A PARTICULAR PURPOSE.  See the
	GNU General Public License for more details.

	You should have received a copy of the GNU General Public License
	along with cpp-ethereum.  If not, see <http://www.gnu.org/licenses/>.
*/
/** @file MixClient.cpp
 * @author Arkadiy Paronyan arkadiy@ethdev.com
 * @date 2015
 * Ethereum IDE client.
 */

#include "MixClient.h"
#include <vector>
#include <utility>
#include <libdevcore/Exceptions.h>
#include <libethereum/CanonBlockChain.h>
#include <libethereum/Transaction.h>
#include <libethereum/Executive.h>
#include <libethereum/ExtVM.h>
#include <libethereum/BlockChain.h>
#include <libethcore/Params.h>
#include <libevm/VM.h>
#include "Exceptions.h"
using namespace std;
using namespace dev;
using namespace dev::eth;

namespace dev
{
namespace mix
{

u256 const c_mixGenesisDifficulty = 131072; //TODO: make it lower for Mix somehow

namespace
{

struct MixPow //dummy POW
{
	typedef int Solution;
	static void assignResult(int, BlockInfo const&) {}
	static bool verify(BlockInfo const&) { return true; }
};

}

bytes MixBlockChain::createGenesisBlock(h256 _stateRoot)
{
	RLPStream block(3);
	block.appendList(15)
			<< h256() << EmptyListSHA3 << h160() << _stateRoot << EmptyTrie << EmptyTrie
			<< LogBloom() << c_mixGenesisDifficulty << 0 << c_genesisGasLimit << 0 << (unsigned)0
			<< std::string() << h256() << h64(u64(42));
	block.appendRaw(RLPEmptyList);
	block.appendRaw(RLPEmptyList);
	return block.out();
}

MixClient::MixClient(std::string const& _dbPath):
	m_dbPath(_dbPath)
{
	resetState(std::unordered_map<Address, Account>());
}

MixClient::~MixClient()
{
}

void MixClient::resetState(std::unordered_map<Address, Account> const& _accounts,  Secret const& _miner)
{

	WriteGuard l(x_state);
	Guard fl(x_filtersWatches);

	m_filters.clear();
	for (auto& i: m_specialFilters)
		i.second.clear();
	m_watches.clear();

	m_stateDB = OverlayDB();
	SecureTrieDB<Address, MemoryDB> accountState(&m_stateDB);
	accountState.init();

	dev::eth::commit(_accounts, static_cast<MemoryDB&>(m_stateDB), accountState);
	h256 stateRoot = accountState.root();
	m_bc.reset();
	m_bc.reset(new MixBlockChain(m_dbPath, stateRoot));
	m_state = eth::State(m_stateDB, BaseState::PreExisting, KeyPair(_miner).address());
	m_state.sync(bc());
	m_startState = m_state;
	WriteGuard lx(x_executions);
	m_executions.clear();
}

Transaction MixClient::replaceGas(Transaction const& _t, u256 const& _gas, Secret const& _secret)
{
	Transaction ret;
	if (_secret)
	{
		if (_t.isCreation())
			ret = Transaction(_t.value(), _t.gasPrice(), _gas, _t.data(), _t.nonce(), _secret);
		else
			ret = Transaction(_t.value(), _t.gasPrice(), _gas, _t.receiveAddress(), _t.data(), _t.nonce(), _secret);
	}
	else
	{
		if (_t.isCreation())
			ret = Transaction(_t.value(), _t.gasPrice(), _gas, _t.data(), _t.nonce());
		else
			ret = Transaction(_t.value(), _t.gasPrice(), _gas, _t.receiveAddress(), _t.data(), _t.nonce());
		ret.forceSender(_t.safeSender());
	}
	return ret;
}

void MixClient::executeTransaction(Transaction const& _t, State& _state, bool _call, bool _gasAuto, Secret const& _secret)
{
	Transaction t = _gasAuto ? replaceGas(_t, m_state.gasLimitRemaining()) : _t;
	// do debugging run first
	LastHashes lastHashes(256);
	lastHashes[0] = bc().numberHash(bc().number());
	for (unsigned i = 1; i < 256; ++i)
		lastHashes[i] = lastHashes[i - 1] ? bc().details(lastHashes[i - 1]).parent : h256();

	State execState = _state;
	execState.addBalance(t.sender(), t.gas() * t.gasPrice()); //give it enough balance for gas estimation
	eth::ExecutionResult er;
	Executive execution(execState, lastHashes, 0);
	execution.setResultRecipient(er);
	execution.initialize(t);
	execution.execute();
	std::vector<MachineState> machineStates;
	std::vector<unsigned> levels;
	std::vector<MachineCode> codes;
	std::map<bytes const*, unsigned> codeIndexes;
	std::vector<bytes> data;
	std::map<bytesConstRef const*, unsigned> dataIndexes;
	bytes const* lastCode = nullptr;
	bytesConstRef const* lastData = nullptr;
	unsigned codeIndex = 0;
	unsigned dataIndex = 0;
	auto onOp = [&](uint64_t steps, Instruction inst, bigint newMemSize, bigint gasCost, bigint gas, void* voidVM, void const* voidExt)
	{
		VM& vm = *static_cast<VM*>(voidVM);
		ExtVM const& ext = *static_cast<ExtVM const*>(voidExt);
		if (lastCode == nullptr || lastCode != &ext.code)
		{
			auto const& iter = codeIndexes.find(&ext.code);
			if (iter != codeIndexes.end())
				codeIndex = iter->second;
			else
			{
				codeIndex = codes.size();
				codes.push_back(MachineCode({ext.myAddress, ext.code}));
				codeIndexes[&ext.code] = codeIndex;
			}
			lastCode = &ext.code;
		}

		if (lastData == nullptr || lastData != &ext.data)
		{
			auto const& iter = dataIndexes.find(&ext.data);
			if (iter != dataIndexes.end())
				dataIndex = iter->second;
			else
			{
				dataIndex = data.size();
				data.push_back(ext.data.toBytes());
				dataIndexes[&ext.data] = dataIndex;
			}
			lastData = &ext.data;
		}

		if (levels.size() < ext.depth)
			levels.push_back(machineStates.size() - 1);
		else
			levels.resize(ext.depth);

		machineStates.push_back(MachineState{
									steps,
									vm.curPC(),
									inst,
									newMemSize,
									static_cast<u256>(gas),
									vm.stack(),
									vm.memory(),
									gasCost,
									ext.state().storage(ext.myAddress),
									std::move(levels),
									codeIndex,
									dataIndex
								});
	};

	execution.go(onOp);
	execution.finalize();

	switch (er.excepted)
	{
	case TransactionException::None:
		break;
	case TransactionException::NotEnoughCash:
		BOOST_THROW_EXCEPTION(Exception() << errinfo_comment("Insufficient balance for contract deployment"));
	case TransactionException::OutOfGasIntrinsic:
	case TransactionException::OutOfGasBase:
	case TransactionException::OutOfGas:
		BOOST_THROW_EXCEPTION(OutOfGas() << errinfo_comment("Not enough gas"));
	case TransactionException::BlockGasLimitReached:
		BOOST_THROW_EXCEPTION(OutOfGas() << errinfo_comment("Block gas limit reached"));
	case TransactionException::BadJumpDestination:
		BOOST_THROW_EXCEPTION(OutOfGas() << errinfo_comment("Solidity exception (bad jump)"));
	case TransactionException::OutOfStack:
		BOOST_THROW_EXCEPTION(Exception() << errinfo_comment("Out of stack"));
	case TransactionException::StackUnderflow:
		BOOST_THROW_EXCEPTION(Exception() << errinfo_comment("Stack underflow"));
		//these should not happen in mix
	case TransactionException::Unknown:
	case TransactionException::BadInstruction:
	case TransactionException::InvalidSignature:
	case TransactionException::InvalidNonce:
	case TransactionException::InvalidFormat:
	case TransactionException::BadRLP:
		BOOST_THROW_EXCEPTION(Exception() << errinfo_comment("Internal execution error"));
	}

	ExecutionResult d;
	d.inputParameters = t.data();
	d.result = er;
	d.machineStates = machineStates;
	d.executionCode = std::move(codes);
	d.transactionData = std::move(data);
	d.address = _t.receiveAddress();
	d.sender = _t.sender();
	d.value = _t.value();
	d.gasUsed = er.gasUsed + er.gasRefunded + c_callStipend;
	if (_t.isCreation())
		d.contractAddress = right160(sha3(rlpList(_t.sender(), _t.nonce())));
	if (!_call)
		d.transactionIndex = m_state.pending().size();
	d.executonIndex = m_executions.size();

	// execute on a state
	if (!_call)
	{
		t = _gasAuto ? replaceGas(_t, d.gasUsed, _secret) : _t;
		er = _state.execute(lastHashes, t);
		if (t.isCreation() && _state.code(d.contractAddress).empty())
			BOOST_THROW_EXCEPTION(OutOfGas() << errinfo_comment("Not enough gas for contract deployment"));
		d.gasUsed = er.gasUsed + er.gasRefunded + er.gasForDeposit + c_callStipend;
		LocalisedLogEntries logs;
		TransactionReceipt const& tr = _state.receipt(_state.pending().size() - 1);

		//auto trHash = _state.pending().at(_state.pending().size() - 1).sha3();
		LogEntries le = tr.log();
		if (le.size())
			for (unsigned j = 0; j < le.size(); ++j)
				logs.insert(logs.begin(), LocalisedLogEntry(le[j]));
		d.logs =  logs;
	}
	WriteGuard l(x_executions);
	m_executions.emplace_back(std::move(d));
}

void MixClient::mine()
{
	WriteGuard l(x_state);
	m_state.commitToMine(bc());
	m_state.completeMine<MixPow>(0);
	bc().import(m_state.blockData(), m_state.db(), ImportRequirements::Default & ~ImportRequirements::ValidNonce);
	m_state.sync(bc());
	m_startState = m_state;
	h256Set changed { dev::eth::PendingChangedFilter, dev::eth::ChainChangedFilter };
}

ExecutionResult MixClient::lastExecution() const
{
	ReadGuard l(x_executions);
	return m_executions.empty() ? ExecutionResult() : m_executions.back();
}

ExecutionResult MixClient::execution(unsigned _index) const
{
	ReadGuard l(x_executions);
	return m_executions.at(_index);
}

State MixClient::asOf(h256 const& _block) const
{
	ReadGuard l(x_state);
	State ret(m_stateDB);
	ret.populateFromChain(bc(), _block);
	return ret;
}

pair<h256, Address> MixClient::submitTransaction(eth::TransactionSkeleton const& _ts, Secret const& _secret, bool _gasAuto)
{
	WriteGuard l(x_state);
	TransactionSkeleton ts = _ts;
	ts.nonce = m_state.transactionsFrom(toAddress(_secret));
	eth::Transaction t(ts, _secret);
	executeTransaction(t, m_state, false, _gasAuto, _secret);
	return make_pair(t.sha3(), toAddress(ts.from, ts.nonce));
<<<<<<< HEAD
}

Address MixClient::lastCreatedContractAddr() const
{
	Transaction tr =  m_state.pending().back();
	return tr.isCreation() ? right160(sha3(rlpList(tr.sender(), tr.nonce()))) : Address();
=======
>>>>>>> 282ca9e6
}

dev::eth::ExecutionResult MixClient::call(Address const& _from, u256 _value, Address _dest, bytes const& _data, u256 _gas, u256 _gasPrice, BlockNumber _blockNumber, bool _gasAuto, FudgeFactor _ff)
{
	(void)_blockNumber;
	State temp = asOf(eth::PendingBlock);
	u256 n = temp.transactionsFrom(_from);
	Transaction t(_value, _gasPrice, _gas, _dest, _data, n);
	t.forceSender(_from);
	if (_ff == FudgeFactor::Lenient)
		temp.addBalance(_from, (u256)(t.gasRequired() * t.gasPrice() + t.value()));
	WriteGuard lw(x_state); //TODO: lock is required only for last execution state
	executeTransaction(t, temp, true, _gasAuto);
	return lastExecution().result;
}

dev::eth::ExecutionResult MixClient::call(Address const& _from, u256 _value, Address _dest, bytes const& _data, u256 _gas, u256 _gasPrice, BlockNumber _blockNumber, eth::FudgeFactor _ff)
{
	return call(_from, _value, _dest, _data, _gas, _gasPrice, _blockNumber, false, _ff);
}

dev::eth::ExecutionResult MixClient::create(Address const& _from, u256 _value, bytes const& _data, u256 _gas, u256 _gasPrice, BlockNumber _blockNumber, eth::FudgeFactor _ff)
{
	(void)_blockNumber;
	u256 n;
	State temp;
	{
		ReadGuard lr(x_state);
		temp = asOf(eth::PendingBlock);
		n = temp.transactionsFrom(_from);
	}
	Transaction t(_value, _gasPrice, _gas, _data, n);
	t.forceSender(_from);
	if (_ff == FudgeFactor::Lenient)
		temp.addBalance(_from, (u256)(t.gasRequired() * t.gasPrice() + t.value()));
	WriteGuard lw(x_state); //TODO: lock is required only for last execution state
	executeTransaction(t, temp, true, false);
	return lastExecution().result;
}

eth::BlockInfo MixClient::blockInfo() const
{
	ReadGuard l(x_state);
	return BlockInfo(bc().block());
}

void MixClient::setAddress(Address _us)
{
	WriteGuard l(x_state);
	m_state.setAddress(_us);
}

void MixClient::startMining()
{
	//no-op
}

void MixClient::stopMining()
{
	//no-op
}

bool MixClient::isMining() const
{
	return false;
}

uint64_t MixClient::hashrate() const
{
	return 0;
}

eth::MiningProgress MixClient::miningProgress() const
{
	return eth::MiningProgress();
}

}
}<|MERGE_RESOLUTION|>--- conflicted
+++ resolved
@@ -311,15 +311,6 @@
 	eth::Transaction t(ts, _secret);
 	executeTransaction(t, m_state, false, _gasAuto, _secret);
 	return make_pair(t.sha3(), toAddress(ts.from, ts.nonce));
-<<<<<<< HEAD
-}
-
-Address MixClient::lastCreatedContractAddr() const
-{
-	Transaction tr =  m_state.pending().back();
-	return tr.isCreation() ? right160(sha3(rlpList(tr.sender(), tr.nonce()))) : Address();
-=======
->>>>>>> 282ca9e6
 }
 
 dev::eth::ExecutionResult MixClient::call(Address const& _from, u256 _value, Address _dest, bytes const& _data, u256 _gas, u256 _gasPrice, BlockNumber _blockNumber, bool _gasAuto, FudgeFactor _ff)
