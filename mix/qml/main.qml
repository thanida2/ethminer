--- conflicted
+++ resolved
@@ -104,11 +104,7 @@
 
 	Action {
 		id: debugRunAction
-<<<<<<< HEAD
-		text: "&Deploy"
-=======
-		text: qsTr("Run")
->>>>>>> 59cc4b24
+		text: qsTr("Deploy")
 		shortcut: "F5"
 		onTriggered: mainContent.startQuickDebugging()
 		enabled: codeModel.hasContract && !clientModel.running
