--- conflicted
+++ resolved
@@ -55,15 +55,11 @@
 		id: debugRunAction
 		text: "&Run"
 		shortcut: "F5"
-<<<<<<< HEAD
 		onTriggered: {
 			mainContent.ensureRightView();
 			debugModel.debugDeployment();
 		}
-=======
 		enabled: codeModel.hasContract && !debugModel.running;
-		onTriggered: debugModel.debugDeployment();
->>>>>>> d83b2e3e
 	}
 
 	Action {
