import QtQuick 2.2
import QtQuick.Controls 1.1
import QtQuick.Layouts 1.0
import QtQuick.Controls.Styles 1.1
import CodeEditorExtensionManager 1.0

Rectangle {

	objectName: "mainContent"
	signal keyPressed(variant event)
	focus: true
	Keys.enabled: true
	Keys.onPressed:
	{
		root.keyPressed(event.key);
	}
	anchors.fill: parent
<<<<<<< HEAD
	id: root

	function ensureRightView()
	{
		if (!rightView.visible)
		{
			rightView.show();
		}
	}

	function hideRightView()
	{
		if (rightView.visible)
		{
			rightView.hide();
		}
	}

	CodeEditorExtensionManager {
		headerView: headerPaneTabs;
		rightView: rightPaneTabs;
		editor: codeEditor
	}

	GridLayout
	{
		anchors.fill: parent
		rows: 2
		flow: GridLayout.TopToBottom
		columnSpacing: 0
		rowSpacing: 0
		Rectangle {
			Layout.row: 0
			Layout.fillWidth: true
			Layout.preferredHeight: 50
			id: headerView
			TabView {
				id: headerPaneTabs
				tabsVisible: false
				antialiasing: true
				anchors.fill: parent
				style: TabViewStyle {
					frameOverlap: 1
					tab: Rectangle {}
					frame: Rectangle {}
				}
			}
		}

		SplitView {
			resizing: false
			Layout.row: 1
			orientation: Qt.Horizontal;
			Layout.fillWidth: true
			Layout.preferredHeight: root.height - headerView.height;
			Rectangle {
				id: editorRect;
				height: parent.height;
				width: parent.width;
				TextArea {
					id: codeEditor
					anchors.fill: parent;
					font.family: "Monospace"
					font.pointSize: 12
					backgroundVisible: true;
					textColor: "white"
					tabChangesFocus: false
					style: TextAreaStyle {
							backgroundColor: "black"
						}
					Keys.onPressed: {
=======
	height: parent.height
	width: parent.width;
    id:root
    SplitView {
        orientation: Qt.Horizontal
        anchors.fill: parent
        SplitView {
            //anchors.fill: parent
            width: parent.width * 0.8
            orientation: Qt.Vertical
            Rectangle {
                anchors.top: parent.top
                id: contentView
                width: parent.width
                height: parent.height * 0.7

				Item {
						anchors.fill: parent
						Rectangle {
							id: lineColumn
							property int rowHeight: codeEditor.font.pixelSize + 3
							color: "#202020"
							width: 50
							height: parent.height
							Column {
								y: -codeEditor.flickableItem.contentY + 4
								width: parent.width
								Repeater {
									model: Math.max(codeEditor.lineCount + 2, (lineColumn.height/lineColumn.rowHeight))
									delegate: Text {
										id: text
										color: codeEditor.textColor
										font: codeEditor.font
										width: lineColumn.width - 4
										horizontalAlignment: Text.AlignRight
										verticalAlignment: Text.AlignVCenter
										height: lineColumn.rowHeight
										renderType: Text.NativeRendering
										text: index + 1
									}
								}
							}
						}

					TextArea {
						id: codeEditor
						textColor: "#EEE8D5"
						style: TextAreaStyle {
							backgroundColor: "#002B36"
						}

						anchors.left: lineColumn.right
						anchors.right: parent.right
						anchors.top: parent.top
						anchors.bottom: parent.bottom
						wrapMode: TextEdit.NoWrap
						frameVisible: false

						height: parent.height
						font.family: "Monospace"
						font.pointSize: 12
						width: parent.width
						//anchors.centerIn: parent
						tabChangesFocus: false
						Keys.onPressed: {
>>>>>>> d83b2e3e
							if (event.key === Qt.Key_Tab) {
								codeEditor.insert(codeEditor.cursorPosition, "\t");
								event.accepted = true;
							}
						}
<<<<<<< HEAD
				}
			}
			Rectangle {

				Keys.onEscapePressed:
				{
					hide();
				}

				visible: false;
				id: rightView;
				property real panelRelWidth: 0.38
				function show() {
					visible = true;
					editorRect.width = parent.width * (1 - 0.38)
				}

				function hide() {
					visible = false;
					editorRect.width = parent.width;
				}
				height: parent.height;
				width: Layout.minimumWidth
				Layout.minimumWidth: parent.width * 0.38
				Rectangle {
					anchors.fill: parent;
					id: rightPaneView
					TabView {
						id: rightPaneTabs
						tabsVisible: false
						antialiasing: true
						anchors.fill: parent
						style: TabViewStyle {
							frameOverlap: 1
							tab: Rectangle {}
							frame: Rectangle {}
						}
					}
				}
			}
		}
	}
=======
					}
				}

            }
            Rectangle {
                anchors.bottom: parent.bottom
                id: contextualView
                width: parent.width
                Layout.minimumHeight: 20
                height: parent.height * 0.3
                TabView {
                    id: contextualTabs
                    antialiasing: true
                    anchors.fill: parent
                    style: TabStyle {}
                }
            }
        }
        Rectangle {
            anchors.right: parent.right
            id: rightPaneView
            width: parent.width * 0.2
            height: parent.height
            Layout.minimumWidth: 20
            TabView {
                id: rightPaneTabs
                antialiasing: true
                anchors.fill: parent
                //style: TabStyle {}
            }
        }
        CodeEditorExtensionManager {
                tabView: contextualTabs
                rightTabView: rightPaneTabs
                editor: codeEditor
        }
    }
>>>>>>> d83b2e3e
}<|MERGE_RESOLUTION|>--- conflicted
+++ resolved
@@ -15,7 +15,6 @@
 		root.keyPressed(event.key);
 	}
 	anchors.fill: parent
-<<<<<<< HEAD
 	id: root
 
 	function ensureRightView()
@@ -72,65 +71,39 @@
 			Layout.fillWidth: true
 			Layout.preferredHeight: root.height - headerView.height;
 			Rectangle {
-				id: editorRect;
-				height: parent.height;
-				width: parent.width;
-				TextArea {
-					id: codeEditor
-					anchors.fill: parent;
-					font.family: "Monospace"
-					font.pointSize: 12
-					backgroundVisible: true;
-					textColor: "white"
-					tabChangesFocus: false
-					style: TextAreaStyle {
-							backgroundColor: "black"
-						}
-					Keys.onPressed: {
-=======
-	height: parent.height
-	width: parent.width;
-    id:root
-    SplitView {
-        orientation: Qt.Horizontal
-        anchors.fill: parent
-        SplitView {
-            //anchors.fill: parent
-            width: parent.width * 0.8
-            orientation: Qt.Vertical
-            Rectangle {
-                anchors.top: parent.top
-                id: contentView
-                width: parent.width
-                height: parent.height * 0.7
+
+				anchors.top: parent.top
+				id: contentView
+				width: parent.width
+				height: parent.height * 0.7
 
 				Item {
-						anchors.fill: parent
-						Rectangle {
-							id: lineColumn
-							property int rowHeight: codeEditor.font.pixelSize + 3
-							color: "#202020"
-							width: 50
-							height: parent.height
-							Column {
-								y: -codeEditor.flickableItem.contentY + 4
-								width: parent.width
-								Repeater {
-									model: Math.max(codeEditor.lineCount + 2, (lineColumn.height/lineColumn.rowHeight))
-									delegate: Text {
-										id: text
-										color: codeEditor.textColor
-										font: codeEditor.font
-										width: lineColumn.width - 4
-										horizontalAlignment: Text.AlignRight
-										verticalAlignment: Text.AlignVCenter
-										height: lineColumn.rowHeight
-										renderType: Text.NativeRendering
-										text: index + 1
-									}
+					anchors.fill: parent
+					Rectangle {
+						id: lineColumn
+						property int rowHeight: codeEditor.font.pixelSize + 3
+						color: "#202020"
+						width: 50
+						height: parent.height
+						Column {
+							y: -codeEditor.flickableItem.contentY + 4
+							width: parent.width
+							Repeater {
+								model: Math.max(codeEditor.lineCount + 2, (lineColumn.height/lineColumn.rowHeight))
+								delegate: Text {
+									id: text
+									color: codeEditor.textColor
+									font: codeEditor.font
+									width: lineColumn.width - 4
+									horizontalAlignment: Text.AlignRight
+									verticalAlignment: Text.AlignVCenter
+									height: lineColumn.rowHeight
+									renderType: Text.NativeRendering
+									text: index + 1
 								}
 							}
 						}
+					}
 
 					TextArea {
 						id: codeEditor
@@ -153,14 +126,14 @@
 						//anchors.centerIn: parent
 						tabChangesFocus: false
 						Keys.onPressed: {
->>>>>>> d83b2e3e
 							if (event.key === Qt.Key_Tab) {
 								codeEditor.insert(codeEditor.cursorPosition, "\t");
 								event.accepted = true;
 							}
 						}
-<<<<<<< HEAD
+					}
 				}
+
 			}
 			Rectangle {
 
@@ -202,43 +175,7 @@
 			}
 		}
 	}
-=======
-					}
-				}
+}
 
-            }
-            Rectangle {
-                anchors.bottom: parent.bottom
-                id: contextualView
-                width: parent.width
-                Layout.minimumHeight: 20
-                height: parent.height * 0.3
-                TabView {
-                    id: contextualTabs
-                    antialiasing: true
-                    anchors.fill: parent
-                    style: TabStyle {}
-                }
-            }
-        }
-        Rectangle {
-            anchors.right: parent.right
-            id: rightPaneView
-            width: parent.width * 0.2
-            height: parent.height
-            Layout.minimumWidth: 20
-            TabView {
-                id: rightPaneTabs
-                antialiasing: true
-                anchors.fill: parent
-                //style: TabStyle {}
-            }
-        }
-        CodeEditorExtensionManager {
-                tabView: contextualTabs
-                rightTabView: rightPaneTabs
-                editor: codeEditor
-        }
-    }
->>>>>>> d83b2e3e
-}+
+
