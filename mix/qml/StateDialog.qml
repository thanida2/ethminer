import QtQuick 2.2
import QtQuick.Controls 1.1
import QtQuick.Dialogs 1.2
import QtQuick.Layouts 1.1
import QtQuick.Window 2.0
import QtQuick.Controls.Styles 1.3
import org.ethereum.qml.QEther 1.0
import "js/QEtherHelper.js" as QEtherHelper
import "js/TransactionHelper.js" as TransactionHelper
import "."

Dialog {
	id: modalStateDialog
	modality: Qt.ApplicationModal

	width: 630
	height: 500
	title: qsTr("Edit State")
	visible: false

	property alias stateTitle: titleField.text
	property alias isDefault: defaultCheckBox.checked
	property alias model: transactionsModel
	property alias transactionDialog: transactionDialog
	property alias minerComboBox: comboMiner
	property alias newAccAction: newAccountAction
	property int stateIndex
	property var stateTransactions: []
	property var stateAccounts: []
	signal accepted

	StateDialogStyle {
		id: stateDialogStyle
	}

	function open(index, item, setDefault) {
		stateIndex = index;
		stateTitle = item.title;
		transactionsModel.clear();

		stateTransactions = [];
		var transactions = item.transactions;
		for (var t = 0; t < transactions.length; t++) {
			transactionsModel.append(item.transactions[t]);
			stateTransactions.push(item.transactions[t]);
		}

		accountsModel.clear();
		stateAccounts = [];
		var miner = 0;
<<<<<<< HEAD

		if (item.miner)
		{
			for (var k = 0; k < item.accounts.length; k++)
			{
				accountsModel.append(item.accounts[k]);
				stateAccounts.push(item.accounts[k]);
				if (item.accounts[k].name === item.miner.name)
					miner = k;
			}
=======
		for (var k = 0; k < item.accounts.length; k++)
		{
			accountsModel.append(item.accounts[k]);
			stateAccounts.push(item.accounts[k]);
			if (item.miner && item.accounts[k].name === item.miner.name)
				miner = k;
>>>>>>> b1892ee8
		}

		visible = true;
		isDefault = setDefault;
		titleField.focus = true;
		defaultCheckBox.enabled = !isDefault;
		comboMiner.model = stateAccounts;
		comboMiner.currentIndex = miner;
		forceActiveFocus();
	}

	function acceptAndClose() {
		close();
		accepted();
	}

	function close() {
		visible = false;
	}

	function getItem() {
		var item = {
			title: stateDialog.stateTitle,
			transactions: [],
			accounts: []
		}
		item.transactions = stateTransactions;
		item.accounts = stateAccounts;
		for (var k = 0; k < stateAccounts.length; k++)
		{
			if (stateAccounts[k].name === comboMiner.currentText)
			{
				item.miner = stateAccounts[k];
				break;
			}
		}
		return item;
	}

	contentItem: Rectangle {
		color: stateDialogStyle.generic.backgroundColor
		Rectangle {
			color: stateDialogStyle.generic.backgroundColor
			anchors.top: parent.top
			anchors.margins: 10
			anchors.fill: parent
			ColumnLayout {
				anchors.fill: parent
				anchors.margins: 10
				ColumnLayout {
					id: dialogContent
					anchors.top: parent.top
					RowLayout
					{
						Layout.fillWidth: true
						DefaultLabel {
							Layout.preferredWidth: 85
							text: qsTr("Title")
						}
						DefaultTextField
						{
							id: titleField
							Layout.fillWidth: true
						}
					}

					CommonSeparator
					{
						Layout.fillWidth: true
					}

					RowLayout
					{
						Layout.fillWidth: true

						Rectangle
						{
							Layout.preferredWidth: 85
							DefaultLabel {
								id: accountsLabel
								Layout.preferredWidth: 85
								text: qsTr("Accounts")
							}

							Button
							{
								id: newAccountButton
								anchors.top: accountsLabel.bottom
								anchors.topMargin: 10
								iconSource: "qrc:/qml/img/plus.png"
								action: newAccountAction
							}

							Action {
								id: newAccountAction
								tooltip: qsTr("Add new Account")
								onTriggered:
								{
									add();
								}

								function add()
								{
									var account = stateListModel.newAccount("1000000", QEther.Ether);
									stateAccounts.push(account);
									accountsModel.append(account);
									return account;
								}
							}
						}

						MessageDialog
						{
							id: alertAlreadyUsed
							text: qsTr("This account is in use. You cannot remove it. The first account is used to deploy config contract and cannot be removed.")
							icon: StandardIcon.Warning
							standardButtons: StandardButton.Ok
						}

						TableView
						{
							id: accountsView
							Layout.fillWidth: true
							model: accountsModel
							headerVisible: false
							TableViewColumn {
								role: "name"
								title: qsTr("Name")
								width: 230
								delegate: Item {
									RowLayout
									{
										height: 25
										width: parent.width
										Button
										{
											iconSource: "qrc:/qml/img/delete_sign.png"
											action: deleteAccountAction
										}

										Action {
											id: deleteAccountAction
											tooltip: qsTr("Delete Account")
											onTriggered:
											{
												if (transactionsModel.isUsed(stateAccounts[styleData.row].secret))
													alertAlreadyUsed.open();
												else
												{
													if (stateAccounts[styleData.row].name === comboMiner.currentText)
														comboMiner.currentIndex = 0;
													stateAccounts.splice(styleData.row, 1);
													accountsModel.remove(styleData.row);
													comboMiner.model = stateAccounts;
													comboMiner.update();
												}
											}
										}

										DefaultTextField {
											anchors.verticalCenter: parent.verticalCenter
											onTextChanged: {
												if (styleData.row > -1)
												{
													stateAccounts[styleData.row].name = text
													var index = comboMiner.currentIndex;
													comboMiner.model = stateAccounts;
													comboMiner.currentIndex = index;
												}
											}
											text:  {
												return styleData.value
											}
										}
									}
								}
							}

							TableViewColumn {
								role: "balance"
								title: qsTr("Balance")
								width: 200
								delegate: Item {
									Ether {
										id: balanceField
										edit: true
										displayFormattedValue: false
										value: styleData.value
									}
								}
							}
							rowDelegate:
								Rectangle {
								color: styleData.alternate ? "transparent" : "#f0f0f0"
								height: 30;
							}
						}
					}

					CommonSeparator
					{
						Layout.fillWidth: true
					}

					RowLayout
					{
						Layout.fillWidth: true
						DefaultLabel {
							Layout.preferredWidth: 85
							text: qsTr("Miner")
						}
						ComboBox {
							id: comboMiner
							textRole: "name"
							Layout.fillWidth: true
						}
					}

					CommonSeparator
					{
						Layout.fillWidth: true
					}

					RowLayout
					{
						Layout.fillWidth: true
						DefaultLabel {
							Layout.preferredWidth: 85
							text: qsTr("Default")
						}
						CheckBox {
							id: defaultCheckBox
							Layout.fillWidth: true
						}
					}

					CommonSeparator
					{
						Layout.fillWidth: true
					}

					RowLayout
					{
						Layout.fillWidth: true

						Rectangle
						{
							Layout.preferredWidth: 85
							DefaultLabel {
								id: transactionsLabel
								Layout.preferredWidth: 85
								text: qsTr("Transactions")
							}

							Button
							{
								anchors.top: transactionsLabel.bottom
								anchors.topMargin: 10
								iconSource: "qrc:/qml/img/plus.png"
								action: newTrAction
							}

							Action {
								id: newTrAction
								tooltip: qsTr("Create a new transaction")
								onTriggered: transactionsModel.addTransaction()
							}
						}

						TableView
						{
							id: transactionsView
							Layout.fillWidth: true
							model: transactionsModel
							headerVisible: false
							TableViewColumn {
								role: "name"
								title: qsTr("Name")
								width: 150
								delegate: Item {
									RowLayout
									{
										height: 30
										width: parent.width
										Button
										{
											iconSource: "qrc:/qml/img/delete_sign.png"
											action: deleteTransactionAction
										}

										Action {
											id: deleteTransactionAction
											tooltip: qsTr("Delete")
											onTriggered: transactionsModel.deleteTransaction(styleData.row)
										}

										Button
										{
											iconSource: "qrc:/qml/img/edit.png"
											action: editAction
											visible: styleData.row >= 0 ? !transactionsModel.get(styleData.row).stdContract : false
											width: 10
											height: 10
											Action {
												id: editAction
												tooltip: qsTr("Edit")
												onTriggered: transactionsModel.editTransaction(styleData.row)
											}
										}

										DefaultLabel {
											Layout.preferredWidth: 150
											text: styleData.row >= 0 ? transactionsModel.get(styleData.row).functionId : ""
										}
									}
								}
							}
							rowDelegate:
								Rectangle {
								color: styleData.alternate ? "transparent" : "#f0f0f0"
								height: 30;
							}
						}
					}

				}

				RowLayout
				{
					anchors.bottom: parent.bottom
					anchors.right: parent.right;

					Button {
						text: qsTr("Delete");
						enabled: !modalStateDialog.isDefault
						onClicked: {
							projectModel.stateListModel.deleteState(stateIndex);
							close();
						}
					}
					Button {
						text: qsTr("OK");
						onClicked: {
							close();
							accepted();
						}
					}
					Button {
						text: qsTr("Cancel");
						onClicked: close();
					}
				}

				ListModel {
					id: accountsModel

					function removeAccount(_i)
					{
						accountsModel.remove(_i);
						stateAccounts.splice(_i, 1);
					}
				}

				ListModel {
					id: transactionsModel

					function editTransaction(index) {
						transactionDialog.stateAccounts = stateAccounts;
						transactionDialog.open(index, transactionsModel.get(index));
					}

					function addTransaction() {
						// Set next id here to work around Qt bug
						// https://bugreports.qt-project.org/browse/QTBUG-41327
						// Second call to signal handler would just edit the item that was just created, no harm done
						var item = TransactionHelper.defaultTransaction();
						transactionDialog.stateAccounts = stateAccounts;
						transactionDialog.open(transactionsModel.count, item);
					}

					function deleteTransaction(index) {
						stateTransactions.splice(index, 1);
						transactionsModel.remove(index);
					}

					function isUsed(secret)
					{
						for (var i in stateTransactions)
						{
							if (stateTransactions[i].sender === secret)
								return true;
						}
						return false;
					}
				}

				TransactionDialog
				{
					id: transactionDialog
					onAccepted:
					{
						var item = transactionDialog.getItem();

						if (transactionDialog.transactionIndex < transactionsModel.count) {
							transactionsModel.set(transactionDialog.transactionIndex, item);
							stateTransactions[transactionDialog.transactionIndex] = item;
						} else {
							transactionsModel.append(item);
							stateTransactions.push(item);
						}
					}
				}
			}
		}
	}
}<|MERGE_RESOLUTION|>--- conflicted
+++ resolved
@@ -48,25 +48,12 @@
 		accountsModel.clear();
 		stateAccounts = [];
 		var miner = 0;
-<<<<<<< HEAD
-
-		if (item.miner)
-		{
-			for (var k = 0; k < item.accounts.length; k++)
-			{
-				accountsModel.append(item.accounts[k]);
-				stateAccounts.push(item.accounts[k]);
-				if (item.accounts[k].name === item.miner.name)
-					miner = k;
-			}
-=======
 		for (var k = 0; k < item.accounts.length; k++)
 		{
 			accountsModel.append(item.accounts[k]);
 			stateAccounts.push(item.accounts[k]);
 			if (item.miner && item.accounts[k].name === item.miner.name)
 				miner = k;
->>>>>>> b1892ee8
 		}
 
 		visible = true;
